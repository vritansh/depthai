#!/usr/bin/env python3
import argparse
import enum
import json
import time
from functools import partial
from pathlib import Path
from types import SimpleNamespace

import cv2
import depthai as dai
import numpy as np

from depthai_helpers.version_check import check_depthai_version
import platform

from depthai_helpers.arg_manager import parse_args
from depthai_helpers.config_manager import BlobManager, ConfigManager
from depthai_helpers.utils import frame_norm, to_planar, to_tensor_result

print('Using depthai module from: ', dai.__file__)
print('Depthai version installed: ', dai.__version__)
if platform.machine() not in ['armv6l', 'aarch64']:
    check_depthai_version()

conf = ConfigManager(parse_args())
conf.linuxCheckApplyUsbRules()

in_w, in_h = conf.getInputSize()
rgb_res = conf.getRgbResolution()
mono_res = conf.getMonoResolution()
bbox_color = (255, 255, 255)
text_color = (255, 255, 255)
fps_color = (0, 255, 0)
fps_type = cv2.FONT_HERSHEY_SIMPLEX
text_type = cv2.FONT_HERSHEY_TRIPLEX


def convert_depth_frame(packet):
    depth_frame = cv2.normalize(packet.getFrame(), None, 255, 0, cv2.NORM_INF, cv2.CV_8UC1)
    depth_frame = cv2.equalizeHist(depth_frame)
    depth_frame = cv2.applyColorMap(depth_frame, conf.getColorMap())
    return depth_frame


disp_multiplier = 255 / conf.maxDisparity


def convert_disparity_frame(packet):
    disparity_frame = (packet.getFrame()*disp_multiplier).astype(np.uint8)
    return disparity_frame


def convert_disparity_to_color(disparity):
    return cv2.applyColorMap(disparity, conf.getColorMap())


class Previews(enum.Enum):
    nn_input = partial(lambda packet: packet.getCvFrame())
    color = partial(lambda packet: packet.getCvFrame())
    left = partial(lambda packet: packet.getCvFrame())
    right = partial(lambda packet: packet.getCvFrame())
    rectified_left = partial(lambda packet: cv2.flip(packet.getCvFrame(), 1))
    rectified_right = partial(lambda packet: cv2.flip(packet.getCvFrame(), 1))
    depth = partial(convert_depth_frame)
    disparity = partial(convert_disparity_frame)
    disparity_color = partial(convert_disparity_to_color)


class PreviewManager:
    def __init__(self, fps):
        self.frames = {}
        self.raw_frames = {}
        self.fps = fps

    def create_queues(self, device):
        def get_output_queue(name):
            cv2.namedWindow(name)
            return device.getOutputQueue(name=name, maxSize=1, blocking=False)
        self.output_queues = [get_output_queue(name) for name in conf.args.show if name != Previews.disparity_color.name]

    def prepare_frames(self):
        for queue in self.output_queues:
            frame = queue.tryGet()
            if frame is not None:
                fps.tick(queue.getName())
                frame = getattr(Previews, queue.getName()).value(frame)
                self.raw_frames[queue.getName()] = frame

                if queue.getName() == Previews.disparity.name:
                    fps.tick(Previews.disparity_color.name)
                    self.raw_frames[Previews.disparity_color.name] = Previews.disparity_color.value(frame)

            if queue.getName() in self.raw_frames:
                self.frames[queue.getName()] = self.raw_frames[queue.getName()].copy()

                if queue.getName() == Previews.disparity.name:
                    self.frames[Previews.disparity_color.name] = self.raw_frames[Previews.disparity_color.name].copy()
    
    def show_frames(self):
        for name, frame in self.frames.items():
            if not conf.args.scale == 1.0:
                h, w, c = frame.shape
                frame = cv2.resize(frame, (int(w * conf.args.scale), int(h * conf.args.scale)), interpolation=cv2.INTER_AREA)
            cv2.imshow(name, frame)
    
    def has(self, name):
        return name in self.frames
    
    def get(self, name):
        return self.frames.get(name, None)
        

if conf.args.report_file:
    report_file_p = Path(conf.args.report_file).with_suffix('.csv')
    report_file_p.parent.mkdir(parents=True, exist_ok=True)
    report_file = open(conf.args.report_file, 'a')

def print_sys_info(info):
    m = 1024 * 1024 # MiB
    if not conf.args.report_file:
        if "memory" in conf.args.report:
            print(f"Drr used / total - {info.ddrMemoryUsage.used / m:.2f} / {info.ddrMemoryUsage.total / m:.2f} MiB")
            print(f"Cmx used / total - {info.cmxMemoryUsage.used / m:.2f} / {info.cmxMemoryUsage.total / m:.2f} MiB")
            print(f"LeonCss heap used / total - {info.leonCssMemoryUsage.used / m:.2f} / {info.leonCssMemoryUsage.total / m:.2f} MiB")
            print(f"LeonMss heap used / total - {info.leonMssMemoryUsage.used / m:.2f} / {info.leonMssMemoryUsage.total / m:.2f} MiB")
        if "temp" in conf.args.report:
            t = info.chipTemperature
            print(f"Chip temperature - average: {t.average:.2f}, css: {t.css:.2f}, mss: {t.mss:.2f}, upa0: {t.upa:.2f}, upa1: {t.dss:.2f}")
        if "cpu" in conf.args.report:
            print(f"Cpu usage - Leon OS: {info.leonCssCpuUsage.average * 100:.2f}%, Leon RT: {info.leonMssCpuUsage.average * 100:.2f} %")
        print("----------------------------------------")
    else:
        data = {}
        if "memory" in conf.args.report:
            data = {
                **data,
                "ddr_used": info.ddrMemoryUsage.used,
                "ddr_total": info.ddrMemoryUsage.total,
                "cmx_used": info.cmxMemoryUsage.used,
                "cmx_total": info.cmxMemoryUsage.total,
                "leon_css_used": info.leonCssMemoryUsage.used,
                "leon_css_total": info.leonCssMemoryUsage.total,
                "leon_mss_used": info.leonMssMemoryUsage.used,
                "leon_mss_total": info.leonMssMemoryUsage.total,
            }
        if "temp" in conf.args.report:
            data = {
                **data,
                "temp_avg": info.chipTemperature.average,
                "temp_css": info.chipTemperature.css,
                "temp_mss": info.chipTemperature.mss,
                "temp_upa0": info.chipTemperature.upa,
                "temp_upa1": info.chipTemperature.dss,
            }
        if "cpu" in conf.args.report:
            data = {
                **data,
                "cpu_css_avg": info.leonCssCpuUsage.average,
                "cpu_mss_avg": info.leonMssCpuUsage.average,
            }

        if report_file.tell() == 0:
            print(','.join(data.keys()), file=report_file)
        print(','.join(map(str, data.values())), file=report_file)


class NNetManager:
    source_choices = ("color", "left", "right", "rectified_left", "rectified_right", "host")
    config = None
    nn_family = None
    labels = None
    confidence = None
    metadata = None
    output_format = None
    sbb = False
    source_camera = None

    def __init__(self, source, use_depth, use_hq, model_dir=None, model_name=None):
        if source not in self.source_choices:
            raise RuntimeError(f"Source {source} is invalid, available {self.source_choices}")

        self.model_name = model_name
        self.model_dir = model_dir
        self.source = source
        self.use_depth = use_depth
        self.use_hq = use_hq
        self.output_name = f"{self.model_name}_out"
        self.input_name = f"{self.model_name}_in"
        self.blob_path = BlobManager(model_dir=self.model_dir, model_name=self.model_name).compile(conf.args.shaves)
        # Disaply depth roi bounding boxes
        self.sbb = conf.args.spatial_bounding_box and self.use_depth

        if model_dir is not None:
            config_path = self.model_dir / Path(self.model_name).with_suffix(f".json")
            if config_path.exists():
                with config_path.open() as f:
                    self.config = json.load(f)
                    nn_config = self.config.get("NN_config", {})
                    self.labels = self.config.get("mappings", {}).get("labels", None)
                    self.nn_family = nn_config.get("NN_family", None)
                    self.output_format = nn_config.get("output_format", None)
                    self.metadata = nn_config.get("NN_specific_metadata", {})

                    self.confidence = self.metadata.get("confidence_threshold", nn_config.get("confidence_threshold", None))

    @property
    def should_flip_detection(self):
        return self.source in ("rectified_left", "rectified_right") and not conf.args.stereo_lr_check

    def normFrame(self, frame):
        if not conf.args.full_fov_nn:
            h = frame.shape[0]
            return np.zeros((h, h))
        else:
            return frame

    def cropOffsetX(self, frame):
        if not conf.args.full_fov_nn:
            h, w = frame.shape[:2]
            return (w - h) // 2
        else:
            return 0


    def create_nn_pipeline(self, p, nodes):
        if self.nn_family == "mobilenet":
            nn = p.createMobileNetSpatialDetectionNetwork() if self.use_depth else p.createMobileNetDetectionNetwork()
            nn.setConfidenceThreshold(self.confidence)
        elif self.nn_family == "YOLO":
            nn = p.createYoloSpatialDetectionNetwork() if self.use_depth else p.createYoloDetectionNetwork()
            nn.setConfidenceThreshold(self.confidence)
            nn.setNumClasses(self.metadata["classes"])
            nn.setCoordinateSize(self.metadata["coordinates"])
            nn.setAnchors(self.metadata["anchors"])
            nn.setAnchorMasks(self.metadata["anchor_masks"])
            nn.setIouThreshold(self.metadata["iou_threshold"])
        else:
            # TODO use createSpatialLocationCalculator
            nn = p.createNeuralNetwork()

        nn.setBlobPath(str(self.blob_path))
        nn.setNumInferenceThreads(2)
        nn.input.setBlocking(False)
        nn.input.setQueueSize(2)

        xout = p.createXLinkOut()
        xout.setStreamName(self.output_name)
        nn.out.link(xout.input)
        setattr(nodes, self.model_name, nn)
        setattr(nodes, self.output_name, xout)

        if self.source == "color":
            nodes.cam_rgb.preview.link(nn.input)
            self.source_camera = nodes.cam_rgb
        elif self.source == "host":
            xin = p.createXLinkIn()
            xin.setStreamName(self.input_name)
            xin.out.link(nn.input)
            setattr(nodes, self.input_name, xout)
        elif self.source in ("left", "right", "rectified_left", "rectified_right"):
            nodes.manip = p.createImageManip()
            nodes.manip.initialConfig.setResize(in_w, in_h)
            # The NN model expects BGR input. By default ImageManip output type would be same as input (gray in this case)
            nodes.manip.initialConfig.setFrameType(dai.RawImgFrame.Type.BGR888p)
            # NN inputs
            nodes.manip.out.link(nn.input)

            if self.source == "left":
                self.source_camera = nodes.cam_rgb
                nodes.mono_left.out.link(nodes.manip.inputImage)
            elif self.source == "right":
                nodes.mono_right.out.link(nodes.manip.inputImage)
                self.source_camera = nodes.cam_rgb
            elif self.source == "rectified_left":
                nodes.stereo.rectifiedLeft.link(nodes.manip.inputImage)
            elif self.source == "rectified_right":
                nodes.stereo.rectifiedRight.link(nodes.manip.inputImage)

        if self.nn_family in ("YOLO", "mobilenet"):
            if self.use_depth:
                nodes.stereo.depth.link(nn.inputDepth)
                nn.setDepthLowerThreshold(conf.args.min_depth)
                nn.setDepthUpperThreshold(conf.args.max_depth)

                if conf.args.sbb_scale_factor:
                    nn.setBoundingBoxScaleFactor(conf.args.sbb_scale_factor)

                if self.sbb:
                    nodes.xout_sbb = p.createXLinkOut()
                    nodes.xout_sbb.setStreamName("sbb")
                    nn.boundingBoxMapping.link(nodes.xout_sbb.input)

        return nn

    def get_label_text(self, label):
        if self.config is None or self.labels is None:
            return label
        elif int(label) < len(self.labels):
            return self.labels[int(label)]
        else:
            print(f"Label of ouf bounds (label_index: {label}, available_labels: {len(self.labels)}")
            return str(label)
    
    def draw_detections(self, source, detections):
        def draw_detection(frame, detection):
            bbox = frame_norm(self.normFrame(frame), [detection.xmin, detection.ymin, detection.xmax, detection.ymax])
            bbox[::2] += self.cropOffsetX(frame)
            cv2.rectangle(frame, (bbox[0], bbox[1]), (bbox[2], bbox[3]), bbox_color, 2)
            cv2.putText(frame, self.get_label_text(detection.label), (bbox[0] + 10, bbox[1] + 20),
                        text_type, 0.5, text_color)
            cv2.putText(frame, f"{int(detection.confidence * 100)}%", (bbox[0] + 10, bbox[1] + 40),
                        text_type, 0.5, text_color)

            x_meters = detection.spatialCoordinates.x / 1000
            y_meters = detection.spatialCoordinates.y / 1000
            z_meters = detection.spatialCoordinates.z / 1000

            if conf.useDepth:  # Display coordinates as well
                cv2.putText(frame, "X: {:.2f} m".format(x_meters), (bbox[0] + 10, bbox[1] + 60),
                            text_type, 0.5, text_color)
                cv2.putText(frame, "Y: {:.2f} m".format(y_meters), (bbox[0] + 10, bbox[1] + 75),
                            text_type, 0.5, text_color)
                cv2.putText(frame, "Z: {:.2f} m".format(z_meters), (bbox[0] + 10, bbox[1] + 90),
                            text_type, 0.5, text_color)
        for detection in detections:
            if self.should_flip_detection:
                # Since rectified frames are horizontally flipped by default
                swap = detection.xmin
                detection.xmin = 1 - detection.xmax
                detection.xmax = 1 - swap
            if isinstance(source, PreviewManager):
                for frame in pv.frames.values():
                    draw_detection(frame, detection)
            else:
                draw_detection(source, detection)


class FPSHandler:
    def __init__(self, cap=None):
        self.timestamp = time.monotonic()
        self.start = None
        self.framerate = cap.get(cv2.CAP_PROP_FPS) if cap is not None else None

        self.frame_cnt = 0
        self.ticks = {}
        self.ticks_cnt = {}

    def next_iter(self):
        if self.start is None:
            self.start = time.monotonic()

        if not conf.useCamera:
            frame_delay = 1.0 / self.framerate
            delay = (self.timestamp + frame_delay) - time.monotonic()
            if delay > 0:
                time.sleep(delay)
        self.timestamp = time.monotonic()
        self.frame_cnt += 1

    def tick(self, name):
        if name in self.ticks:
            self.ticks_cnt[name] += 1
        else:
            self.ticks[name] = time.monotonic()
            self.ticks_cnt[name] = 0

    def tick_fps(self, name):
        if name in self.ticks:
            time_diff = time.monotonic() - self.ticks[name]
            return self.ticks_cnt[name] / time_diff if time_diff != 0 else 0
        else:
            return 0

    def fps(self):
        if self.start is None:
            return 0
        time_diff = self.timestamp - self.start
        return self.frame_cnt / time_diff if time_diff != 0 else 0

    def draw_fps(self, source):
        def draw(frame, name: str):
            frame_fps = f"{name.upper()} FPS: {round(fps.tick_fps(name), 1)}"
            cv2.putText(frame, frame_fps, (5, 15), fps_type, 0.5, fps_color)

            cv2.putText(frame, f"NN FPS:  {round(fps.tick_fps('nn'), 1)}", (5, 30), fps_type, 0.5, fps_color)
        if isinstance(source, PreviewManager):
            for name, frame in pv.frames.items():
                draw(frame, name)
        else:
            draw(source, "host")


class PipelineManager:
    def __init__(self, nn_manager):
        self.p = dai.Pipeline()
        self.nodes = SimpleNamespace()
        self.nn_manager = nn_manager

    def create_default_queues(self, device):
        for xout in filter(lambda node: isinstance(node, dai.XLinkOut), vars(self.nodes).values()):
            device.getOutputQueue(xout.getStreamName(), maxSize=1, blocking=False)

    def create_color_cam(self, use_hq):
        # Define a source - color camera
        self.nodes.cam_rgb = self.p.createColorCamera()
        self.nodes.cam_rgb.setPreviewSize(in_w, in_h)
        self.nodes.cam_rgb.setInterleaved(False)
        self.nodes.cam_rgb.setResolution(rgb_res)
        self.nodes.cam_rgb.setFps(conf.args.rgb_fps)
        self.nodes.cam_rgb.setPreviewKeepAspectRatio(not conf.args.full_fov_nn)
        if Previews.color.name in conf.args.show:
            self.nodes.xout_rgb = self.p.createXLinkOut()
            self.nodes.xout_rgb.setStreamName(Previews.color.name)
            if not conf.args.sync:
                if use_hq:
                    self.nodes.cam_rgb.video.link(self.nodes.xout_rgb.input)
                else:
                    self.nodes.cam_rgb.preview.link(self.nodes.xout_rgb.input)

    def create_depth(self, dct, median, lr, extended, subpixel):
        self.nodes.stereo = self.p.createStereoDepth()
        self.nodes.stereo.setConfidenceThreshold(dct)
        self.nodes.stereo.setMedianFilter(median)
        self.nodes.stereo.setLeftRightCheck(lr)
        self.nodes.stereo.setExtendedDisparity(extended)
        self.nodes.stereo.setSubpixel(subpixel)

        # Create mono left/right cameras if we haven't already
        if not hasattr(self.nodes, 'mono_left'): self.create_left_cam()
        if not hasattr(self.nodes, 'mono_right'): self.create_right_cam()

        self.nodes.mono_left.out.link(self.nodes.stereo.left)
        self.nodes.mono_right.out.link(self.nodes.stereo.right)

        if Previews.depth.name in conf.args.show:
            self.nodes.xout_depth = self.p.createXLinkOut()
            self.nodes.xout_depth.setStreamName(Previews.depth.name)
            if not conf.args.sync:
                self.nodes.stereo.depth.link(self.nodes.xout_depth.input)
        if Previews.disparity.name in conf.args.show:
            self.nodes.xout_disparity = self.p.createXLinkOut()
            self.nodes.xout_disparity.setStreamName(Previews.disparity.name)
            self.nodes.stereo.disparity.link(self.nodes.xout_disparity.input)
        if Previews.rectified_left.name in conf.args.show:
            self.nodes.xout_rect_left = self.p.createXLinkOut()
            self.nodes.xout_rect_left.setStreamName(Previews.rectified_left.name)
            if not conf.args.sync:
                self.nodes.stereo.rectifiedLeft.link(self.nodes.xout_rect_left.input)
        if Previews.rectified_right.name in conf.args.show:
            self.nodes.xout_rect_right = self.p.createXLinkOut()
            self.nodes.xout_rect_right.setStreamName(Previews.rectified_right.name)
            if not conf.args.sync:
                self.nodes.stereo.rectifiedRight.link(self.nodes.xout_rect_right.input)

    def create_left_cam(self):
        self.nodes.mono_left = self.p.createMonoCamera()
        self.nodes.mono_left.setBoardSocket(dai.CameraBoardSocket.LEFT)
        self.nodes.mono_left.setResolution(mono_res)
        self.nodes.mono_left.setFps(conf.args.mono_fps)

        if Previews.left.name in conf.args.show:
            self.nodes.xout_left = self.p.createXLinkOut()
            self.nodes.xout_left.setStreamName(Previews.left.name)
            self.nodes.mono_left.out.link(self.nodes.xout_left.input)

    def create_right_cam(self):
        self.nodes.mono_right = self.p.createMonoCamera()
        self.nodes.mono_right.setBoardSocket(dai.CameraBoardSocket.RIGHT)
        self.nodes.mono_right.setResolution(mono_res)
        self.nodes.mono_right.setFps(conf.args.mono_fps)

        if Previews.right.name in conf.args.show:
            self.nodes.xout_right = self.p.createXLinkOut()
            self.nodes.xout_right.setStreamName(Previews.right.name)
            self.nodes.mono_right.out.link(self.nodes.xout_right.input)

    def create_nn(self):
        if callable(self.nn_manager.create_nn_pipeline):
            nn = self.nn_manager.create_nn_pipeline(self.p, self.nodes)

            if Previews.nn_input.name in conf.args.show:
                self.nodes.xout_nn_input = self.p.createXLinkOut()
                self.nodes.xout_nn_input.setStreamName(Previews.nn_input.name)
                nn.passthrough.link(self.nodes.xout_nn_input.input)

            if conf.args.sync:
                if self.nn_manager.source == "color" and hasattr(self.nodes, "xout_rgb"):
                    nn.passthrough.link(self.nodes.xout_rgb.input)
                elif self.nn_manager.source == "left" and hasattr(self.nodes, "left"):
                    nn.passthrough.link(self.nodes.xout_left.input)
                elif self.nn_manager.source == "right" and hasattr(self.nodes, "right"):
                    nn.passthrough.link(self.nodes.xout_right.input)
                elif self.nn_manager.source == "rectified_left" and hasattr(self.nodes, "rectified_left"):
                    nn.passthrough.link(self.nodes.xout_rect_left.input)
                elif self.nn_manager.source == "rectified_right" and hasattr(self.nodes, "rectified_right"):
                    nn.passthrough.link(self.nodes.xout_rect_right.input)

                if hasattr(self.nodes, 'xout_depth'):
                    nn.passthroughDepth.link(self.nodes.xout_depth.input)

    def create_system_logger(self):
        self.nodes.system_logger = self.p.createSystemLogger()
        self.nodes.system_logger.setRate(1)

        if len(conf.args.report) > 0:
            self.nodes.xout_system_logger = self.p.createXLinkOut()
            self.nodes.xout_system_logger.setStreamName("system_logger")
            self.nodes.system_logger.out.link(self.nodes.xout_system_logger.input)


device_info = conf.getDeviceInfo()

# Pipeline is defined, now we can connect to the device
with dai.Device(dai.OpenVINO.Version.VERSION_2021_3, device_info) as device:
    conf.adjustParamsToDevice(device)

    nn_manager = NNetManager(
        model_name=conf.getModelName(),
        model_dir=conf.getModelDir(),
        source=conf.getModelSource(),
        use_depth=conf.useDepth,
        use_hq=conf.useHQ
    )

    pm = PipelineManager(nn_manager)
    cap = cv2.VideoCapture(conf.args.video) if not conf.useCamera else None
    fps = FPSHandler() if conf.useCamera else FPSHandler(cap)

    if conf.useCamera:
        pv = PreviewManager(fps)

        if conf.args.camera == "left":
            pm.create_left_cam()
        elif conf.args.camera == "right":
            pm.create_right_cam()
        elif conf.args.camera == "color":
            pm.create_color_cam(conf.useHQ)

        if conf.useDepth:
            pm.create_depth(
                conf.args.disparity_confidence_threshold,
                conf.getMedianFilter(),
                conf.args.stereo_lr_check,
                conf.args.extended_disparity,
                conf.args.subpixel,
            )

    if len(conf.args.report) > 0:
        pm.create_system_logger()

    pm.create_nn()

    # Start pipeline
    device.startPipeline(pm.p)
    pm.create_default_queues(device)
    nn_in = device.getInputQueue(nn_manager.input_name, maxSize=1, blocking=False) if not conf.useCamera else None
    nn_out = device.getOutputQueue(nn_manager.output_name, maxSize=1, blocking=False)

    sbb_out = device.getOutputQueue("sbb", maxSize=1, blocking=False) if nn_manager.sbb else None
<<<<<<< HEAD
    depth_out = device.getOutputQueue("depth", maxSize=1, blocking=False) if conf.useDepth else None
    log_out = device.getOutputQueue("system_logger", maxSize=30, blocking=False) if len(conf.args.report) > 0 else None
=======
>>>>>>> 3c6fac48

    if conf.useCamera:
        pv.create_queues(device)
    # cam_out = device.getOutputQueue(name=current_stream.name, maxSize=4, blocking=False) if conf.useCamera else None

    seq_num = 0
    host_frame = None
    detections = []

    while True:
        fps.next_iter()
        if conf.useCamera:
            pv.prepare_frames()

            if sbb_out is not None and pv.has(Previews.depth.name):
                sbb = sbb_out.tryGet()
                sbb_rois = sbb.getConfigData() if sbb is not None else []
                depth_frame = pv.get(Previews.depth.name)
                for roi_data in sbb_rois:
                    roi = roi_data.roi.denormalize(depth_frame.shape[1], depth_frame.shape[0])
                    top_left = roi.topLeft()
                    bottom_right = roi.bottomRight()
                    # Display SBB on the disparity map
                    cv2.rectangle(pv.get("depth"), (int(top_left.x), int(top_left.y)), (int(bottom_right.x), int(bottom_right.y)), bbox_color, cv2.FONT_HERSHEY_SCRIPT_SIMPLEX)
        else:
            read_correctly, host_frame = cap.read()
            if not read_correctly:
                break

            scaled_frame = cv2.resize(host_frame, (in_w, in_h))
            frame_nn = dai.ImgFrame()
            frame_nn.setSequenceNum(seq_num)
            frame_nn.setWidth(in_w)
            frame_nn.setHeight(in_h)
            frame_nn.setData(to_planar(scaled_frame))
            nn_in.send(frame_nn)
            seq_num += 1

            # if high quality, send original frames
            if not conf.useHQ:
                host_frame = scaled_frame
            fps.tick('host')

        in_nn = nn_out.tryGetAll()
        if len(in_nn) > 0:
            if nn_manager.output_format == "detection":
                detections = in_nn[-1].detections
            for packet in in_nn:
                if nn_manager.output_format is None:
                    try:
                        print("Received NN packet: ", to_tensor_result(packet))
                    except Exception as ex:
                        print("Received NN packet: <Preview unabailable: {}>".format(ex))
                fps.tick('nn')

        if conf.useCamera:
            nn_manager.draw_detections(pv, detections)
            fps.draw_fps(pv)
            pv.show_frames()
        else:
            nn_manager.draw_detections(host_frame, detections)
            fps.draw_fps(host_frame)
            cv2.imshow("host", host_frame)

        if log_out:
            logs = log_out.tryGetAll()
            for log in logs:
                print_sys_info(log)

        if cv2.waitKey(1) == ord('q'):
            break

if conf.args.report_file:
    report_file.close()<|MERGE_RESOLUTION|>--- conflicted
+++ resolved
@@ -96,20 +96,20 @@
 
                 if queue.getName() == Previews.disparity.name:
                     self.frames[Previews.disparity_color.name] = self.raw_frames[Previews.disparity_color.name].copy()
-    
+
     def show_frames(self):
         for name, frame in self.frames.items():
             if not conf.args.scale == 1.0:
                 h, w, c = frame.shape
                 frame = cv2.resize(frame, (int(w * conf.args.scale), int(h * conf.args.scale)), interpolation=cv2.INTER_AREA)
             cv2.imshow(name, frame)
-    
+
     def has(self, name):
         return name in self.frames
-    
+
     def get(self, name):
         return self.frames.get(name, None)
-        
+
 
 if conf.args.report_file:
     report_file_p = Path(conf.args.report_file).with_suffix('.csv')
@@ -301,7 +301,7 @@
         else:
             print(f"Label of ouf bounds (label_index: {label}, available_labels: {len(self.labels)}")
             return str(label)
-    
+
     def draw_detections(self, source, detections):
         def draw_detection(frame, detection):
             bbox = frame_norm(self.normFrame(frame), [detection.xmin, detection.ymin, detection.xmax, detection.ymax])
@@ -558,11 +558,7 @@
     nn_out = device.getOutputQueue(nn_manager.output_name, maxSize=1, blocking=False)
 
     sbb_out = device.getOutputQueue("sbb", maxSize=1, blocking=False) if nn_manager.sbb else None
-<<<<<<< HEAD
-    depth_out = device.getOutputQueue("depth", maxSize=1, blocking=False) if conf.useDepth else None
     log_out = device.getOutputQueue("system_logger", maxSize=30, blocking=False) if len(conf.args.report) > 0 else None
-=======
->>>>>>> 3c6fac48
 
     if conf.useCamera:
         pv.create_queues(device)
