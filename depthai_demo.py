#!/usr/bin/env python3
import argparse
import json
import os
import sys
import time
import traceback
from functools import cmp_to_key
from itertools import cycle
from pathlib import Path

import cv2
import depthai as dai
import platform
import numpy as np

from depthai_helpers.arg_manager import parseArgs
from depthai_helpers.config_manager import ConfigManager, DEPTHAI_ZOO, DEPTHAI_VIDEOS
from depthai_helpers.metrics import MetricManager
from depthai_helpers.version_check import checkRequirementsVersion
from depthai_sdk import FPSHandler, loadModule, getDeviceInfo, downloadYTVideo, Previews, resizeLetterbox
from depthai_sdk.managers import NNetManager, PreviewManager, PipelineManager, EncodingManager, BlobManager

print('Using depthai module from: ', dai.__file__)
print('Depthai version installed: ', dai.__version__)
args = parseArgs()
if not args.skipVersionCheck and platform.machine() not in ['armv6l', 'aarch64']:
    checkRequirementsVersion()


class Trackbars:
    instances = {}

    @staticmethod
    def createTrackbar(name, window, minVal, maxVal, defaultVal, callback):
        def fn(value):
            if Trackbars.instances[name][window] != value:
                callback(value)
            for otherWindow, previousValue in Trackbars.instances[name].items():
                if otherWindow != window and previousValue != value:
                    Trackbars.instances[name][otherWindow] = value
                    cv2.setTrackbarPos(name, otherWindow, value)

        cv2.createTrackbar(name, window, minVal, maxVal, fn)
        Trackbars.instances[name] = {**Trackbars.instances.get(name, {}), window: defaultVal}
        cv2.setTrackbarPos(name, window, defaultVal)


noop = lambda *a, **k: None


class Demo:
    DISP_CONF_MIN = int(os.getenv("DISP_CONF_MIN", 0))
    DISP_CONF_MAX = int(os.getenv("DISP_CONF_MAX", 255))
    SIGMA_MIN = int(os.getenv("SIGMA_MIN", 0))
    SIGMA_MAX = int(os.getenv("SIGMA_MAX", 250))
    LRCT_MIN = int(os.getenv("LRCT_MIN", 0))
    LRCT_MAX = int(os.getenv("LRCT_MAX", 10))

    def run_all(self, conf):
        self.setup(conf)
        self.run()

    def __init__(self, displayFrames=True, onNewFrame = noop, onShowFrame = noop, onNn = noop, onReport = noop, onSetup = noop, onTeardown = noop, onIter = noop, shouldRun = lambda: True, collectMetrics=False):
        self._openvinoVersion = None
        self._displayFrames = displayFrames
        self.toggleMetrics(collectMetrics)

        self.onNewFrame = onNewFrame
        self.onShowFrame = onShowFrame
        self.onNn = onNn
        self.onReport = onReport
        self.onSetup = onSetup
        self.onTeardown = onTeardown
        self.onIter = onIter
        self.shouldRun = shouldRun
    
    def setCallbacks(self, onNewFrame=None, onShowFrame=None, onNn=None, onReport=None, onSetup=None, onTeardown=None, onIter=None, shouldRun=None):
        if onNewFrame is not None:
            self.onNewFrame = onNewFrame
        if onShowFrame is not None:
            self.onShowFrame = onShowFrame
        if onNn is not None:
            self.onNn = onNn
        if onReport is not None:
            self.onReport = onReport
        if onSetup is not None:
            self.onSetup = onSetup
        if onTeardown is not None:
            self.onTeardown = onTeardown
        if onIter is not None:
            self.onIter = onIter
        if shouldRun is not None:
            self.shouldRun = shouldRun

    def toggleMetrics(self, enabled):
        if enabled:
            self.metrics = MetricManager()
        else:
            self.metrics = None

    def setup(self, conf: ConfigManager):
        print("Setting up demo...")
        self._conf = conf
        self._rgbRes = conf.getRgbResolution()
        self._monoRes = conf.getMonoResolution()
        if self._conf.args.openvinoVersion:
            self._openvinoVersion = getattr(dai.OpenVINO.Version, 'VERSION_' + self._conf.args.openvinoVersion)
        self._deviceInfo = getDeviceInfo(self._conf.args.deviceId)
        if self._conf.args.reportFile:
            reportFileP = Path(self._conf.args.reportFile).with_suffix('.csv')
            reportFileP.parent.mkdir(parents=True, exist_ok=True)
            self._reportFile = reportFileP.open('a')
        self._pm = PipelineManager(openvinoVersion=self._openvinoVersion)

        if self._conf.args.xlinkChunkSize is not None:
            self._pm.setXlinkChunkSize(self._conf.args.xlinkChunkSize)

        self._nnManager = None
        if self._conf.useNN:
            self._blobManager = BlobManager(
                zooDir=DEPTHAI_ZOO,
                zooName=self._conf.getModelName(),
            )
            self._nnManager = NNetManager(inputSize=self._conf.inputSize)

            if self._conf.getModelDir() is not None:
                configPath = self._conf.getModelDir() / Path(self._conf.getModelName()).with_suffix(f".json")
                self._nnManager.readConfig(configPath)

            self._nnManager.countLabel(self._conf.getCountLabel(self._nnManager))
            self._pm.setNnManager(self._nnManager)

        self._device = dai.Device(self._pm.pipeline.getOpenVINOVersion(), self._deviceInfo, usb2Mode=self._conf.args.usbSpeed == "usb2")
        if self.metrics is not None:
            self.metrics.reportDevice(self._device)
        if self._deviceInfo.desc.protocol == dai.XLinkProtocol.X_LINK_USB_VSC:
            print("USB Connection speed: {}".format(self._device.getUsbSpeed()))
        self._conf.adjustParamsToDevice(self._device)
        self._conf.adjustPreviewToOptions()
        if self._conf.lowBandwidth:
            self._pm.enableLowBandwidth(poeQuality=self._conf.args.poeQuality)
        self._cap = cv2.VideoCapture(self._conf.args.video) if not self._conf.useCamera else None
        self._fps = FPSHandler() if self._conf.useCamera else FPSHandler(self._cap)

        if self._conf.useCamera or self._conf.args.sync:
            self._pv = PreviewManager(display=self._conf.args.show, nnSource=self._conf.getModelSource(), colorMap=self._conf.getColorMap(),
                                dispMultiplier=self._conf.dispMultiplier, mouseTracker=True, lowBandwidth=self._conf.lowBandwidth,
                                scale=self._conf.args.scale, sync=self._conf.args.sync, fpsHandler=self._fps, createWindows=self._displayFrames,
                                depthConfig=self._pm._depthConfig)

            if self._conf.leftCameraEnabled:
                self._pm.createLeftCam(self._monoRes, self._conf.args.monoFps,
                                 orientation=self._conf.args.cameraOrientation.get(Previews.left.name),
                                 xout=Previews.left.name in self._conf.args.show and (self._conf.getModelSource() != "left" or not self._conf.args.sync))
            if self._conf.rightCameraEnabled:
                self._pm.createRightCam(self._monoRes, self._conf.args.monoFps,
                                  orientation=self._conf.args.cameraOrientation.get(Previews.right.name),
                                  xout=Previews.right.name in self._conf.args.show and (self._conf.getModelSource() != "right" or not self._conf.args.sync))
            if self._conf.rgbCameraEnabled:
                self._pm.createColorCam(self._nnManager.inputSize if self._conf.useNN else self._conf.previewSize, self._rgbRes, self._conf.args.rgbFps,
                                  orientation=self._conf.args.cameraOrientation.get(Previews.color.name),
                                  fullFov=not self._conf.args.disableFullFovNn,
                                  xout=Previews.color.name in self._conf.args.show and (self._conf.getModelSource() != "color" or not self._conf.args.sync))

            if self._conf.useDepth:
                self._pm.createDepth(
                    self._conf.args.disparityConfidenceThreshold,
                    self._conf.getMedianFilter(),
                    self._conf.args.sigma,
                    self._conf.args.stereoLrCheck,
                    self._conf.args.lrcThreshold,
                    self._conf.args.extendedDisparity,
                    self._conf.args.subpixel,
                    useDepth=Previews.depth.name in self._conf.args.show or Previews.depthRaw.name in self._conf.args.show,
                    useDisparity=Previews.disparity.name in self._conf.args.show or Previews.disparityColor.name in self._conf.args.show,
                    useRectifiedLeft=Previews.rectifiedLeft.name in self._conf.args.show and (
                                self._conf.getModelSource() != "rectifiedLeft" or not self._conf.args.sync),
                    useRectifiedRight=Previews.rectifiedRight.name in self._conf.args.show and (
                                self._conf.getModelSource() != "rectifiedRight" or not self._conf.args.sync),
                )

            self._encManager = None
            if len(self._conf.args.encode) > 0:
                self._encManager = EncodingManager(self._conf.args.encode, self._conf.args.encodeOutput)
                self._encManager.createEncoders(self._pm)

        if len(self._conf.args.report) > 0:
            self._pm.createSystemLogger()

        if self._conf.useNN:
            self._nn = self._nnManager.createNN(
                pipeline=self._pm.pipeline, nodes=self._pm.nodes, source=self._conf.getModelSource(),
                blobPath=self._blobManager.getBlob(shaves=self._conf.shaves, openvinoVersion=self._nnManager.openvinoVersion),
                useDepth=self._conf.useDepth, minDepth=self._conf.args.minDepth, maxDepth=self._conf.args.maxDepth,
                sbbScaleFactor=self._conf.args.sbbScaleFactor, fullFov=not self._conf.args.disableFullFovNn,
                flipDetection=self._conf.getModelSource() in (
                "rectifiedLeft", "rectifiedRight") and not self._conf.args.stereoLrCheck,
            )

            self._pm.addNn(
                nn=self._nn, sync=self._conf.args.sync, xoutNnInput=Previews.nnInput.name in self._conf.args.show,
                useDepth=self._conf.useDepth, xoutSbb=self._conf.args.spatialBoundingBox and self._conf.useDepth
            )

    def run(self):
        self._device.startPipeline(self._pm.pipeline)
        self._pm.createDefaultQueues(self._device)
        if self._conf.useNN:
            self._nnManager.createQueues(self._device)

        self._sbbOut = self._device.getOutputQueue("sbb", maxSize=1, blocking=False) if self._conf.useNN and self._conf.args.spatialBoundingBox else None
        self._logOut = self._device.getOutputQueue("systemLogger", maxSize=30, blocking=False) if len(self._conf.args.report) > 0 else None

        if self._conf.useDepth:
            self._medianFilters = cycle([item for name, item in vars(dai.MedianFilter).items() if name.startswith('KERNEL_') or name.startswith('MEDIAN_')])
            for medFilter in self._medianFilters:
                # move the cycle to the current median filter
                if medFilter == self._pm._depthConfig.postProcessing.median:
                    break
        else:
            self._medianFilters = []

        if self._conf.useCamera:
            cameras = self._device.getConnectedCameras()
            if dai.CameraBoardSocket.LEFT in cameras and dai.CameraBoardSocket.RIGHT in cameras:
                self._pv.collectCalibData(self._device)

            self._cameraConfig = {
                "exposure": self._conf.args.cameraExposure,
                "sensitivity": self._conf.args.cameraSensitivity,
                "saturation": self._conf.args.cameraSaturation,
                "contrast": self._conf.args.cameraContrast,
                "brightness": self._conf.args.cameraBrightness,
                "sharpness": self._conf.args.cameraSharpness
            }

            if any(self._cameraConfig.values()):
                self._updateCameraConfigs()

            self._pv.createQueues(self._device, self._createQueueCallback)
            if self._encManager is not None:
                self._encManager.createDefaultQueues(self._device)
        elif self._conf.args.sync:
            self._hostOut = self._device.getOutputQueue(Previews.nnInput.name, maxSize=1, blocking=False)

        self._seqNum = 0
        self._hostFrame = None
        self._nnData = []
        self._sbbRois = []
        self.onSetup(self)

        try:
            while self.shouldRun():
                self._fps.nextIter()
                self.onIter(self)
                self.loop()
        except StopIteration:
            pass
        finally:
            self.stop()

    def stop(self):
        print("Stopping demo...")
        self._device.close()
        del self._device
        self._pm.closeDefaultQueues()
        if self._conf.useCamera:
            self._pv.closeQueues()
            if self._encManager is not None:
                self._encManager.close()
        if self._nnManager is not None:
            self._nnManager.closeQueues()
        if self._sbbOut is not None:
            self._sbbOut.close()
        if self._logOut is not None:
            self._logOut.close()
        self._fps.printStatus()
        self.onTeardown(self)


    def loop(self):
        if self._conf.useCamera:
            self._pv.prepareFrames(callback=self.onNewFrame)
            if self._encManager is not None:
                self._encManager.parseQueues()

            if self._sbbOut is not None:
                sbb = self._sbbOut.tryGet()
                if sbb is not None:
                    self._sbbRois = sbb.getConfigData()
                depthFrames = [self._pv.get(Previews.depthRaw.name), self._pv.get(Previews.depth.name)]
                for depthFrame in depthFrames:
                    if depthFrame is None:
                        continue

                    for roiData in self._sbbRois:
                        roi = roiData.roi.denormalize(depthFrame.shape[1], depthFrame.shape[0])
                        topLeft = roi.topLeft()
                        bottomRight = roi.bottomRight()
                        # Display SBB on the disparity map
                        cv2.rectangle(depthFrame, (int(topLeft.x), int(topLeft.y)), (int(bottomRight.x), int(bottomRight.y)), self._nnManager._bboxColors[0], 2)
        else:
            readCorrectly, rawHostFrame = self._cap.read()
            if not readCorrectly:
                raise StopIteration()

            self._nnManager.sendInputFrame(rawHostFrame, self._seqNum)
            self._seqNum += 1

            if not self._conf.args.sync:
                self._hostFrame = rawHostFrame
            self._fps.tick('host')

        if self._nnManager is not None:
            inNn = self._nnManager.outputQueue.tryGet()
            if inNn is not None:
                self.onNn(inNn)
                if not self._conf.useCamera and self._conf.args.sync:
                    self._hostFrame = Previews.nnInput.value(self._hostOut.get())
                self._nnData = self._nnManager.decode(inNn)
                self._fps.tick('nn')

        if self._conf.useCamera:
            if self._nnManager is not None:
                self._nnManager.draw(self._pv, self._nnData)
            self._pv.showFrames(callback=self._showFramesCallback)
        elif self._hostFrame is not None:
            debugHostFrame = self._hostFrame.copy()
            if self._nnManager is not None:
                self._nnManager.draw(debugHostFrame, self._nnData)
            self._fps.drawFps(debugHostFrame, "host")
            if self._displayFrames:
                cv2.imshow("host", debugHostFrame)

        if self._logOut:
            logs = self._logOut.tryGetAll()
            for log in logs:
                self._printSysInfo(log)

        if self._displayFrames:
            key = cv2.waitKey(1)
            if key == ord('q'):
                raise StopIteration()
            elif key == ord('m'):
                nextFilter = next(self._medianFilters)
                self._pm.updateDepthConfig(self._device, median=nextFilter)

            if self._conf.args.cameraControlls:
                update = True

                if key == ord('t'):
                    self._cameraConfig["exposure"] = 10000 if self._cameraConfig["exposure"] is None else 500 if self._cameraConfig["exposure"] == 1 else min(self._cameraConfig["exposure"] + 500, 33000)
                    if self._cameraConfig["sensitivity"] is None:
                        self._cameraConfig["sensitivity"] = 800
                elif key == ord('g'):
                    self._cameraConfig["exposure"] = 10000 if self._cameraConfig["exposure"] is None else max(self._cameraConfig["exposure"] - 500, 1)
                    if self._cameraConfig["sensitivity"] is None:
                        self._cameraConfig["sensitivity"] = 800
                elif key == ord('y'):
                    self._cameraConfig["sensitivity"] = 800 if self._cameraConfig["sensitivity"] is None else min(self._cameraConfig["sensitivity"] + 50, 1600)
                    if self._cameraConfig["exposure"] is None:
                        self._cameraConfig["exposure"] = 10000
                elif key == ord('h'):
                    self._cameraConfig["sensitivity"] = 800 if self._cameraConfig["sensitivity"] is None else max(self._cameraConfig["sensitivity"] - 50, 100)
                    if self._cameraConfig["exposure"] is None:
                        self._cameraConfig["exposure"] = 10000
                elif key == ord('u'):
                    self._cameraConfig["saturation"] = 0 if self._cameraConfig["saturation"] is None else min(self._cameraConfig["saturation"] + 1, 10)
                elif key == ord('j'):
                    self._cameraConfig["saturation"] = 0 if self._cameraConfig["saturation"] is None else max(self._cameraConfig["saturation"] - 1, -10)
                elif key == ord('i'):
                    self._cameraConfig["contrast"] = 0 if self._cameraConfig["contrast"] is None else min(self._cameraConfig["contrast"] + 1, 10)
                elif key == ord('k'):
                    self._cameraConfig["contrast"] = 0 if self._cameraConfig["contrast"] is None else max(self._cameraConfig["contrast"] - 1, -10)
                elif key == ord('o'):
                    self._cameraConfig["brightness"] = 0 if self._cameraConfig["brightness"] is None else min(self._cameraConfig["brightness"] + 1, 10)
                elif key == ord('l'):
                    self._cameraConfig["brightness"] = 0 if self._cameraConfig["brightness"] is None else max(self._cameraConfig["brightness"] - 1, -10)
                elif key == ord('p'):
                    self._cameraConfig["sharpness"] = 0 if self._cameraConfig["sharpness"] is None else min(self._cameraConfig["sharpness"] + 1, 4)
                elif key == ord(';'):
                    self._cameraConfig["sharpness"] = 0 if self._cameraConfig["sharpness"] is None else max(self._cameraConfig["sharpness"] - 1, 0)
                else:
                    update = False

                if update:
                    self._updateCameraConfigs()

    def _createQueueCallback(self, queueName):
        if self._displayFrames and queueName in [Previews.disparityColor.name, Previews.disparity.name, Previews.depth.name, Previews.depthRaw.name]:
            Trackbars.createTrackbar('Disparity confidence', queueName, self.DISP_CONF_MIN, self.DISP_CONF_MAX, self._conf.args.disparityConfidenceThreshold,
                     lambda value: self._pm.updateDepthConfig(self._device, dct=value))
            if queueName in [Previews.depthRaw.name, Previews.depth.name]:
                Trackbars.createTrackbar('Bilateral sigma', queueName, self.SIGMA_MIN, self.SIGMA_MAX, self._conf.args.sigma,
                         lambda value: self._pm.updateDepthConfig(self._device, sigma=value))
            if self._conf.args.stereoLrCheck:
                Trackbars.createTrackbar('LR-check threshold', queueName, self.LRCT_MIN, self.LRCT_MAX, self._conf.args.lrcThreshold,
                         lambda value: self._pm.updateDepthConfig(self._device, lrcThreshold=value))

    def _updateCameraConfigs(self):
        parsedConfig = {}
        for configOption, values in self._cameraConfig.items():
            if values is not None:
                for cameraName, value in values:
                    newConfig = {
                        **parsedConfig.get(cameraName, {}),
                        configOption: value
                    }
                    if cameraName == "all":
                        parsedConfig[Previews.left.name] = newConfig
                        parsedConfig[Previews.right.name] = newConfig
                        parsedConfig[Previews.color.name] = newConfig
                    else:
                        parsedConfig[cameraName] = newConfig

        if hasattr(self, "_device"):
            if self._conf.leftCameraEnabled and Previews.left.name in parsedConfig:
                self._pm.updateLeftCamConfig(self._device, **parsedConfig[Previews.left.name])
            if self._conf.rightCameraEnabled and Previews.right.name in parsedConfig:
                self._pm.updateRightCamConfig(self._device, **parsedConfig[Previews.right.name])
            if self._conf.rgbCameraEnabled and Previews.color.name in parsedConfig:
                self._pm.updateColorCamConfig(self._device, **parsedConfig[Previews.color.name])

    def _showFramesCallback(self, frame, name):
        self._fps.drawFps(frame, name)
        returnFrame = self.onShowFrame(frame, name)
        return returnFrame if returnFrame is not None else frame


    def _printSysInfo(self, info):
        m = 1024 * 1024 # MiB
        if not hasattr(self, "_reportFile"):
            if "memory" in self._conf.args.report:
                print(f"Drr used / total - {info.ddrMemoryUsage.used / m:.2f} / {info.ddrMemoryUsage.total / m:.2f} MiB")
                print(f"Cmx used / total - {info.cmxMemoryUsage.used / m:.2f} / {info.cmxMemoryUsage.total / m:.2f} MiB")
                print(f"LeonCss heap used / total - {info.leonCssMemoryUsage.used / m:.2f} / {info.leonCssMemoryUsage.total / m:.2f} MiB")
                print(f"LeonMss heap used / total - {info.leonMssMemoryUsage.used / m:.2f} / {info.leonMssMemoryUsage.total / m:.2f} MiB")
            if "temp" in self._conf.args.report:
                t = info.chipTemperature
                print(f"Chip temperature - average: {t.average:.2f}, css: {t.css:.2f}, mss: {t.mss:.2f}, upa0: {t.upa:.2f}, upa1: {t.dss:.2f}")
            if "cpu" in self._conf.args.report:
                print(f"Cpu usage - Leon OS: {info.leonCssCpuUsage.average * 100:.2f}%, Leon RT: {info.leonMssCpuUsage.average * 100:.2f} %")
            print("----------------------------------------")
        else:
            data = {}
            if "memory" in self._conf.args.report:
                data = {
                    **data,
                    "ddrUsed": info.ddrMemoryUsage.used,
                    "ddrTotal": info.ddrMemoryUsage.total,
                    "cmxUsed": info.cmxMemoryUsage.used,
                    "cmxTotal": info.cmxMemoryUsage.total,
                    "leonCssUsed": info.leonCssMemoryUsage.used,
                    "leonCssTotal": info.leonCssMemoryUsage.total,
                    "leonMssUsed": info.leonMssMemoryUsage.used,
                    "leonMssTotal": info.leonMssMemoryUsage.total,
                }
            if "temp" in self._conf.args.report:
                data = {
                    **data,
                    "tempAvg": info.chipTemperature.average,
                    "tempCss": info.chipTemperature.css,
                    "tempMss": info.chipTemperature.mss,
                    "tempUpa0": info.chipTemperature.upa,
                    "tempUpa1": info.chipTemperature.dss,
                }
            if "cpu" in self._conf.args.report:
                data = {
                    **data,
                    "cpuCssAvg": info.leonCssCpuUsage.average,
                    "cpuMssAvg": info.leonMssCpuUsage.average,
                }

            if self._reportFile.tell() == 0:
                print(','.join(data.keys()), file=self._reportFile)
            self.onReport(data)
            print(','.join(map(str, data.values())), file=self._reportFile)


<<<<<<< HEAD
if __name__ == "__main__":
    from gui.main import DemoQtGui, ImageWriter
    from PyQt5.QtWidgets import QMessageBox
    from PyQt5.QtGui import QImage
    from PyQt5.QtCore import QObject, pyqtSignal, pyqtSlot, QRunnable, QThreadPool
=======
def prepareConfManager(in_args):
    confManager = ConfigManager(in_args)
    confManager.linuxCheckApplyUsbRules()
    if not confManager.useCamera:
        if str(confManager.args.video).startswith('https'):
            confManager.args.video = downloadYTVideo(confManager.args.video, DEPTHAI_VIDEOS)
            print("Youtube video downloaded.")
        if not Path(confManager.args.video).exists():
            raise ValueError("Path {} does not exists!".format(confManager.args.video))
    return confManager


def runQt():
    os.environ["QT_QUICK_BACKEND"] = "software"
    from gui.main import DemoQtGui
    from PySide6.QtGui import QImage

    from PySide6.QtCore import QRunnable, Slot, QThreadPool, QObject, Signal
    from PySide6.QtWidgets import QMessageBox
>>>>>>> 4e244cca


    class WorkerSignals(QObject):
        updateConfSignal = pyqtSignal(list)
        updatePreviewSignal = pyqtSignal(np.ndarray)
        setDataSignal = pyqtSignal(list)
        exitSignal = pyqtSignal()
        errorSignal = pyqtSignal(str)

    class Worker(QRunnable):
        def __init__(self, instance, parent, conf, selectedPreview=None):
            super(Worker, self).__init__()
            self.running = False
            self.selectedPreview = selectedPreview
            self.instance = instance
            self.parent = parent
            self.conf = conf
            self.callback_module = loadModule(conf.args.callback)
            self.file_callbacks = {
                callbackName: getattr(self.callback_module, callbackName)
                for callbackName in ["shouldRun", "onNewFrame", "onShowFrame", "onNn", "onReport", "onSetup", "onTeardown", "onIter"]
                if callable(getattr(self.callback_module, callbackName, None))
            }
            self.instance.setCallbacks(**self.file_callbacks)
            self.signals = WorkerSignals()
            self.signals.exitSignal.connect(self.terminate)
            self.signals.updateConfSignal.connect(self.updateConf)

        
        def run(self):
            self.running = True
            self.signals.setDataSignal.emit(["restartRequired", False])
            self.instance.setCallbacks(shouldRun=self.shouldRun, onShowFrame=self.onShowFrame, onSetup=self.onSetup)
            self.conf.args.bandwidth = "auto"
            if self.conf.args.deviceId is None:
                devices = dai.Device.getAllAvailableDevices()
                if len(devices) > 0:
                    defaultDevice = next(map(
                        lambda info: info.getMxId(),
                        filter(lambda info: info.desc.protocol == dai.XLinkProtocol.X_LINK_USB_VSC, devices)
                    ), None)
                    if defaultDevice is None:
                        defaultDevice = devices[0].getMxId()
                    self.conf.args.deviceId = defaultDevice
            if Previews.color.name not in self.conf.args.show:
                self.conf.args.show.append(Previews.color.name)
            if Previews.nnInput.name not in self.conf.args.show:
                self.conf.args.show.append(Previews.nnInput.name)
            if Previews.depth.name not in self.conf.args.show and Previews.disparityColor.name not in self.conf.args.show:
                self.conf.args.show.append(Previews.depth.name)
            if Previews.depthRaw.name not in self.conf.args.show and Previews.disparity.name not in self.conf.args.show:
                self.conf.args.show.append(Previews.depthRaw.name)
            if Previews.left.name not in self.conf.args.show:
                self.conf.args.show.append(Previews.left.name)
            if Previews.rectifiedLeft.name not in self.conf.args.show:
                self.conf.args.show.append(Previews.rectifiedLeft.name)
            if Previews.right.name not in self.conf.args.show:
                self.conf.args.show.append(Previews.right.name)
            if Previews.rectifiedRight.name not in self.conf.args.show:
                self.conf.args.show.append(Previews.rectifiedRight.name)
            try:
                self.instance.run_all(self.conf)
            except Exception as ex:
                self.onError(ex)

        def terminate(self):
            self.running = False
            self.signals.setDataSignal.emit(["restartRequired", False])

        
        def updateConf(self, argsList):
            self.conf.args = argparse.Namespace(**dict(argsList))

        def onError(self, ex: Exception):
            self.signals.errorSignal.emit(''.join(traceback.format_tb(ex.__traceback__) + [str(ex)]))
            self.signals.setDataSignal.emit(["restartRequired", True])

        def shouldRun(self):
            if "shouldRun" in self.file_callbacks:
                return self.running and self.file_callbacks["shouldRun"]()
            return self.running

        def onShowFrame(self, frame, source):
            if "onShowFrame" in self.file_callbacks:
                self.file_callbacks["onShowFrame"](frame, source)
            if source == self.selectedPreview:
                self.signals.updatePreviewSignal.emit(frame)

        def onSetup(self, instance):
            if "onSetup" in self.file_callbacks:
                self.file_callbacks["onSetup"](instance)
            self.selectedPreview = self.conf.args.show[0]
            self.signals.updateConfSignal.emit(list(vars(self.conf.args).items()))
            self.signals.setDataSignal.emit(["previewChoices", self.conf.args.show])
            devices = [self.instance._deviceInfo.getMxId()] + list(map(lambda info: info.getMxId(), dai.Device.getAllAvailableDevices()))
            self.signals.setDataSignal.emit(["deviceChoices", devices])
            if instance._nnManager is not None:
                self.signals.setDataSignal.emit(["countLabels", instance._nnManager._labels])
            else:
                self.signals.setDataSignal.emit(["countLabels", []])
            self.signals.setDataSignal.emit(["depthEnabled", self.conf.useDepth])
            self.signals.setDataSignal.emit(["statisticsAccepted", self.instance.metrics is not None])
            self.signals.setDataSignal.emit(["modelChoices", sorted(self.conf.getAvailableZooModels(), key=cmp_to_key(lambda a, b: -1 if a == "mobilenet-ssd" else 1 if b == "mobilenet-ssd" else -1 if a < b else 1))])


    class App(DemoQtGui):
        def __init__(self):
            super().__init__()
            self.confManager = prepareConfManager(args)
            self.running = False
            self.selectedPreview = self.confManager.args.show[0] if len(self.confManager.args.show) > 0 else "color"
            self.useDisparity = False
            self.dataInitialized = False
            self.appInitialized = False
            self.threadpool = QThreadPool()
            self._demoInstance = Demo(displayFrames=False)

        def updateArg(self, arg_name, arg_value, shouldUpdate=True):
            setattr(self.confManager.args, arg_name, arg_value)
            if shouldUpdate:
                self.worker.signals.setDataSignal.emit(["restartRequired", True])

        
        def showError(self, error):
            print(error, file=sys.stderr)
            msgBox = QMessageBox()
            msgBox.setIcon(QMessageBox.Critical)
            msgBox.setText(error)
            msgBox.setWindowTitle("An error occured")
            msgBox.setStandardButtons(QMessageBox.Ok)
            msgBox.exec()

        def setupDataCollection(self):
            try:
                with Path(".consent").open() as f:
                    accepted = json.load(f)["statistics"]
            except:
                accepted = True

            self._demoInstance.toggleMetrics(accepted)

        def start(self):
            self.setupDataCollection()
            self.running = True
            self.worker = Worker(self._demoInstance, parent=self, conf=self.confManager, selectedPreview=self.selectedPreview)
            self.worker.signals.updatePreviewSignal.connect(self.updatePreview)
            self.worker.signals.setDataSignal.connect(self.setData)
            self.worker.signals.errorSignal.connect(self.showError)
            self.threadpool.start(self.worker)
            if not self.appInitialized:
                self.appInitialized = True
                exit_code = self.startGui()
                self.stop(wait=False)
                sys.exit(exit_code)

        def stop(self, wait=True):
            current_mxid = None
            protocol = None
            if hasattr(self._demoInstance, "_device"):
                current_mxid = self._demoInstance._device.getMxId()
                protocol = self._demoInstance._deviceInfo.desc.protocol
            self.worker.signals.exitSignal.emit()
            self.threadpool.waitForDone(100)

            if wait and current_mxid is not None and protocol == dai.XLinkProtocol.X_LINK_USB_VSC:
                start = time.time()
                while time.time() - start < 10:
                    if current_mxid in list(map(lambda info: info.getMxId(), dai.Device.getAllAvailableDevices())):
                        break
                else:
                    raise RuntimeError("Device not available again after 10 seconds!")

        def restartDemo(self):
            self.stop()
            self.start()

        def guiOnDepthConfigUpdate(self, median=None, dct=None, sigma=None, lrc=None, lrcThreshold=None):
            self._demoInstance._pm.updateDepthConfig(self._demoInstance._device, median=median, dct=dct, sigma=sigma, lrc=lrc, lrcThreshold=lrcThreshold)
            if median is not None:
                if median == dai.MedianFilter.MEDIAN_OFF:
                    self.updateArg("stereoMedianSize", 0, False)
                elif median == dai.MedianFilter.KERNEL_3x3:
                    self.updateArg("stereoMedianSize", 3, False)
                elif median == dai.MedianFilter.KERNEL_5x5:
                    self.updateArg("stereoMedianSize", 5, False)
                elif median == dai.MedianFilter.KERNEL_7x7:
                    self.updateArg("stereoMedianSize", 7, False)
            if dct is not None:
                self.updateArg("disparityConfidenceThreshold", dct, False)
            if sigma is not None:
                self.updateArg("sigma", sigma, False)
            if lrc is not None:
                self.updateArg("stereoLrCheck", lrc, False)
            if lrcThreshold is not None:
                self.updateArg("lrcThreshold", lrcThreshold, False)

        def guiOnCameraConfigUpdate(self, name, exposure=None, sensitivity=None, saturation=None, contrast=None, brightness=None, sharpness=None):
            if exposure is not None:
                newValue = list(filter(lambda item: item[0] == name, (self.confManager.args.cameraExposure or []))) + [(name, exposure)]
                self._demoInstance._cameraConfig["exposure"] = newValue
                self.updateArg("cameraExposure", newValue, False)
            if sensitivity is not None:
                newValue = list(filter(lambda item: item[0] == name, (self.confManager.args.cameraSensitivity or []))) + [(name, sensitivity)]
                self._demoInstance._cameraConfig["sensitivity"] = newValue
                self.updateArg("cameraSensitivity", newValue, False)
            if saturation is not None:
                newValue = list(filter(lambda item: item[0] == name, (self.confManager.args.cameraSaturation or []))) + [(name, saturation)]
                self._demoInstance._cameraConfig["saturation"] = newValue
                self.updateArg("cameraSaturation", newValue, False)
            if contrast is not None:
                newValue = list(filter(lambda item: item[0] == name, (self.confManager.args.cameraContrast or []))) + [(name, contrast)]
                self._demoInstance._cameraConfig["contrast"] = newValue
                self.updateArg("cameraContrast", newValue, False)
            if brightness is not None:
                newValue = list(filter(lambda item: item[0] == name, (self.confManager.args.cameraBrightness or []))) + [(name, brightness)]
                self._demoInstance._cameraConfig["brightness"] = newValue
                self.updateArg("cameraBrightness", newValue, False)
            if sharpness is not None:
                newValue = list(filter(lambda item: item[0] == name, (self.confManager.args.cameraSharpness or []))) + [(name, sharpness)]
                self._demoInstance._cameraConfig["sharpness"] = newValue
                self.updateArg("cameraSharpness", newValue, False)

            self._demoInstance._updateCameraConfigs()

        def guiOnDepthSetupUpdate(self, depthFrom=None, depthTo=None, subpixel=None, extended=None):
            if depthFrom is not None:
                self.updateArg("minDepth", depthFrom)
            if depthTo is not None:
                self.updateArg("maxDepth", depthTo)
            if subpixel is not None:
                self.updateArg("subpixel", subpixel)
            if extended is not None:
                self.updateArg("extendedDisparity", extended)

        def guiOnCameraSetupUpdate(self, name, fps=None, resolution=None):
            if fps is not None:
                if name == "color":
                    self.updateArg("rgbFps", fps)
                else:
                    self.updateArg("monoFps", fps)
            if resolution is not None:
                if name == "color":
                    self.updateArg("rgbResolution", resolution)
                else:
                    self.updateArg("monoResolution", resolution)

        def guiOnAiSetupUpdate(self, cnn=None, shave=None, source=None, fullFov=None, sbb=None, sbbFactor=None, ov=None, countLabel=None):
            if cnn is not None:
                self.updateArg("cnnModel", cnn)
            if shave is not None:
                self.updateArg("shaves", shave)
            if source is not None:
                self.updateArg("camera", source)
            if fullFov is not None:
                self.updateArg("disableFullFovNn", not fullFov)
            if sbb is not None:
                self.updateArg("spatialBoundingBox", sbb)
            if sbbFactor is not None:
                self.updateArg("sbbScaleFactor", sbbFactor)
            if ov is not None:
                self.updateArg("openvinoVersion", ov)
            if countLabel is not None or cnn is not None:
                self.updateArg("countLabel", countLabel)

        def guiOnPreviewChangeSelected(self, selected):
            self.worker.selectedPreview = selected
            self.selectedPreview = selected

        def guiOnSelectDevice(self, selected):
            self.updateArg("deviceId", selected)

        def guiOnReloadDevices(self):
            devices = list(map(lambda info: info.getMxId(), dai.Device.getAllAvailableDevices()))
            if hasattr(self._demoInstance, "_deviceInfo"):
                devices.insert(0, self._demoInstance._deviceInfo.getMxId())
            self.worker.signals.setDataSignal.emit(["deviceChoices", devices])
            if len(devices) > 0:
                self.worker.signals.setDataSignal.emit(["restartRequired", True])

        def guiOnStaticticsConsent(self, value):
            try:
                with Path('.consent').open('w') as f:
                    json.dump({"statistics": value}, f)
            except:
                pass
            self.worker.signals.setDataSignal.emit(["restartRequired", True])

        def guiOnToggleColorEncoding(self, enabled, fps):
            oldConfig = self.confManager.args.encode or {}
            if enabled:
                oldConfig["color"] = fps
            elif "color" in self.confManager.args.encode:
                del oldConfig["color"]
            self.updateArg("encode", oldConfig)

        def guiOnToggleLeftEncoding(self, enabled, fps):
            oldConfig = self.confManager.args.encode or {}
            if enabled:
                oldConfig["left"] = fps
            elif "color" in self.confManager.args.encode:
                del oldConfig["left"]
            self.updateArg("encode", oldConfig)

        def guiOnToggleRightEncoding(self, enabled, fps):
            oldConfig = self.confManager.args.encode or {}
            if enabled:
                oldConfig["right"] = fps
            elif "color" in self.confManager.args.encode:
                del oldConfig["right"]
            self.updateArg("encode", oldConfig)

        def guiOnSelectReportingOptions(self, temp, cpu, memory):
            options = []
            if temp:
                options.append("temp")
            if cpu:
                options.append("cpu")
            if memory:
                options.append("memory")
            self.updateArg("report", options)

        def guiOnSelectReportingPath(self, value):
            self.updateArg("reportFile", value)

        def guiOnSelectEncodingPath(self, value):
            self.updateArg("encodeOutput", value)

        def guiOnToggleDepth(self, value):
            self.updateArg("disableDepth", not value)
            selectedPreviews = [Previews.rectifiedRight.name, Previews.rectifiedLeft.name] + ([Previews.disparity.name, Previews.disparityColor.name] if self.useDisparity else [Previews.depth.name, Previews.depthRaw.name])
            depthPreviews = [Previews.rectifiedRight.name, Previews.rectifiedLeft.name, Previews.depth.name, Previews.depthRaw.name, Previews.disparity.name, Previews.disparityColor.name]
            filtered = list(filter(lambda name: name not in depthPreviews, self.confManager.args.show))
            if value:
                updated = filtered + selectedPreviews
                if self.selectedPreview not in updated:
                    self.selectedPreview = updated[0]
                self.updateArg("show", updated)
            else:
                updated = filtered + [Previews.left.name, Previews.right.name]
                if self.selectedPreview not in updated:
                    self.selectedPreview = updated[0]
                self.updateArg("show", updated)

        def guiOnToggleNN(self, value):
            self.updateArg("disableNeuralNetwork", not value)
            filtered = list(filter(lambda name: name != Previews.nnInput.name, self.confManager.args.show))
            if value:
                updated = filtered + [Previews.nnInput.name]
                if self.selectedPreview not in updated:
                    self.selectedPreview = updated[0]
                self.updateArg("show", filtered + [Previews.nnInput.name])
            else:
                if self.selectedPreview not in filtered:
                    self.selectedPreview = filtered[0]
                self.updateArg("show", filtered)

        def guiOnToggleDisparity(self, value):
            self.useDisparity = value
            depthPreviews = [Previews.depth.name, Previews.depthRaw.name]
            disparityPreviews = [Previews.disparity.name, Previews.disparityColor.name]
            if value:
                filtered = list(filter(lambda name: name not in depthPreviews, self.confManager.args.show))
                updated = filtered + disparityPreviews
                if self.selectedPreview not in updated:
                    self.selectedPreview = updated[0]
                self.updateArg("show", updated)
            else:
                filtered = list(filter(lambda name: name not in disparityPreviews, self.confManager.args.show))
                updated = filtered + depthPreviews
                if self.selectedPreview not in updated:
                    self.selectedPreview = updated[0]
                self.updateArg("show", updated)
    App().start()


def runOpenCv():
    confManager = prepareConfManager(args)
    demo = Demo()
    demo.run_all(confManager)


if __name__ == "__main__":
    is_pi = platform.machine().startswith("arm")
    use_cv = args.guiType == "cv" or (args.guiType == "auto" and is_pi)
    try:
        import PySide6
    except:
        use_cv = True
    if use_cv:
        args.guiType = "cv"
        runOpenCv()
    else:
        args.guiType = "qt"
        runQt()<|MERGE_RESOLUTION|>--- conflicted
+++ resolved
@@ -478,13 +478,6 @@
             print(','.join(map(str, data.values())), file=self._reportFile)
 
 
-<<<<<<< HEAD
-if __name__ == "__main__":
-    from gui.main import DemoQtGui, ImageWriter
-    from PyQt5.QtWidgets import QMessageBox
-    from PyQt5.QtGui import QImage
-    from PyQt5.QtCore import QObject, pyqtSignal, pyqtSlot, QRunnable, QThreadPool
-=======
 def prepareConfManager(in_args):
     confManager = ConfigManager(in_args)
     confManager.linuxCheckApplyUsbRules()
@@ -499,12 +492,10 @@
 
 def runQt():
     os.environ["QT_QUICK_BACKEND"] = "software"
-    from gui.main import DemoQtGui
-    from PySide6.QtGui import QImage
-
-    from PySide6.QtCore import QRunnable, Slot, QThreadPool, QObject, Signal
-    from PySide6.QtWidgets import QMessageBox
->>>>>>> 4e244cca
+    from gui.main import DemoQtGui, ImageWriter
+    from PyQt5.QtWidgets import QMessageBox
+    from PyQt5.QtGui import QImage
+    from PyQt5.QtCore import QObject, pyqtSignal, pyqtSlot, QRunnable, QThreadPool
 
 
     class WorkerSignals(QObject):
@@ -533,7 +524,7 @@
             self.signals.exitSignal.connect(self.terminate)
             self.signals.updateConfSignal.connect(self.updateConf)
 
-        
+
         def run(self):
             self.running = True
             self.signals.setDataSignal.emit(["restartRequired", False])
@@ -574,7 +565,7 @@
             self.running = False
             self.signals.setDataSignal.emit(["restartRequired", False])
 
-        
+
         def updateConf(self, argsList):
             self.conf.args = argparse.Namespace(**dict(argsList))
 
@@ -627,7 +618,7 @@
             if shouldUpdate:
                 self.worker.signals.setDataSignal.emit(["restartRequired", True])
 
-        
+
         def showError(self, error):
             print(error, file=sys.stderr)
             msgBox = QMessageBox()
