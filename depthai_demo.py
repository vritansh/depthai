#!/usr/bin/env python3
import os
from itertools import cycle
from pathlib import Path
import cv2
import depthai as dai
import platform

import numpy as np

from depthai_helpers.arg_manager import parse_args
from depthai_helpers.config_manager import ConfigManager, DEPTHAI_ZOO, DEPTHAI_VIDEOS
from depthai_helpers.version_check import check_depthai_version
from depthai_sdk import FPSHandler, load_module, getDeviceInfo, downloadYTVideo, Previews
from depthai_sdk.managers import NNetManager, PreviewManager, PipelineManager, EncodingManager, BlobManager

DISP_CONF_MIN = int(os.getenv("DISP_CONF_MIN", 0))
DISP_CONF_MAX = int(os.getenv("DISP_CONF_MAX", 255))
SIGMA_MIN = int(os.getenv("SIGMA_MIN", 0))
SIGMA_MAX = int(os.getenv("SIGMA_MAX", 250))
LRCT_MIN = int(os.getenv("LRCT_MIN", 0))
LRCT_MAX = int(os.getenv("LRCT_MAX", 10))

print('Using depthai module from: ', dai.__file__)
print('Depthai version installed: ', dai.__version__)
if platform.machine() not in ['armv6l', 'aarch64']:
    check_depthai_version()

conf = ConfigManager(parse_args())
conf.linuxCheckApplyUsbRules()
if not conf.useCamera:
    if str(conf.args.video).startswith('https'):
        conf.args.video = downloadYTVideo(conf.args.video, DEPTHAI_VIDEOS)
        print("Youtube video downloaded.")
    if not Path(conf.args.video).exists():
        raise ValueError("Path {} does not exists!".format(conf.args.video))

callbacks = load_module(conf.args.callback)
rgb_res = conf.getRgbResolution()
mono_res = conf.getMonoResolution()


if conf.args.report_file:
    report_file_p = Path(conf.args.report_file).with_suffix('.csv')
    report_file_p.parent.mkdir(parents=True, exist_ok=True)
    report_file = open(conf.args.report_file, 'a')

def print_sys_info(info):
    m = 1024 * 1024 # MiB
    if not conf.args.report_file:
        if "memory" in conf.args.report:
            print(f"Drr used / total - {info.ddrMemoryUsage.used / m:.2f} / {info.ddrMemoryUsage.total / m:.2f} MiB")
            print(f"Cmx used / total - {info.cmxMemoryUsage.used / m:.2f} / {info.cmxMemoryUsage.total / m:.2f} MiB")
            print(f"LeonCss heap used / total - {info.leonCssMemoryUsage.used / m:.2f} / {info.leonCssMemoryUsage.total / m:.2f} MiB")
            print(f"LeonMss heap used / total - {info.leonMssMemoryUsage.used / m:.2f} / {info.leonMssMemoryUsage.total / m:.2f} MiB")
        if "temp" in conf.args.report:
            t = info.chipTemperature
            print(f"Chip temperature - average: {t.average:.2f}, css: {t.css:.2f}, mss: {t.mss:.2f}, upa0: {t.upa:.2f}, upa1: {t.dss:.2f}")
        if "cpu" in conf.args.report:
            print(f"Cpu usage - Leon OS: {info.leonCssCpuUsage.average * 100:.2f}%, Leon RT: {info.leonMssCpuUsage.average * 100:.2f} %")
        print("----------------------------------------")
    else:
        data = {}
        if "memory" in conf.args.report:
            data = {
                **data,
                "ddr_used": info.ddrMemoryUsage.used,
                "ddr_total": info.ddrMemoryUsage.total,
                "cmx_used": info.cmxMemoryUsage.used,
                "cmx_total": info.cmxMemoryUsage.total,
                "leon_css_used": info.leonCssMemoryUsage.used,
                "leon_css_total": info.leonCssMemoryUsage.total,
                "leon_mss_used": info.leonMssMemoryUsage.used,
                "leon_mss_total": info.leonMssMemoryUsage.total,
            }
        if "temp" in conf.args.report:
            data = {
                **data,
                "temp_avg": info.chipTemperature.average,
                "temp_css": info.chipTemperature.css,
                "temp_mss": info.chipTemperature.mss,
                "temp_upa0": info.chipTemperature.upa,
                "temp_upa1": info.chipTemperature.dss,
            }
        if "cpu" in conf.args.report:
            data = {
                **data,
                "cpu_css_avg": info.leonCssCpuUsage.average,
                "cpu_mss_avg": info.leonMssCpuUsage.average,
            }

        if report_file.tell() == 0:
            print(','.join(data.keys()), file=report_file)
        callbacks.on_report(data)
        print(','.join(map(str, data.values())), file=report_file)


class Trackbars:
    instances = {}

    @staticmethod
    def create_trackbar(name, window, min_val, max_val, default_val, callback):
        def fn(value):
            if Trackbars.instances[name][window] != value:
                callback(value)
            for other_window, previous_value in Trackbars.instances[name].items():
                if other_window != window and previous_value != value:
                    Trackbars.instances[name][other_window] = value
                    cv2.setTrackbarPos(name, other_window, value)

        cv2.createTrackbar(name, window, min_val, max_val, fn)
        Trackbars.instances[name] = {**Trackbars.instances.get(name, {}), window: default_val}
        cv2.setTrackbarPos(name, window, default_val)

device_info = getDeviceInfo(conf.args.device_id)
openvino_version = None
if conf.args.openvino_version:
    openvino_version = getattr(dai.OpenVINO.Version, 'VERSION_' + conf.args.openvino_version)
pm = PipelineManager(openvino_version)

if conf.args.xlink_chunk_size is not None:
    pm.set_xlink_chunk_size(conf.args.xlink_chunk_size)

if conf.useNN:
    blob_manager = BlobManager(
        zoo_dir=DEPTHAI_ZOO,
        zoo_name=conf.getModelName(),
        config_path=conf.getModelDir(),
    )
    nn_manager = NNetManager(input_size=conf.inputSize)

    if conf.getModelDir() is not None:
        config_path = conf.getModelDir() / Path(conf.getModelName()).with_suffix(f".json")
        nn_manager.read_config(config_path)

    nn_manager.countLabel(conf.getCountLabel(nn_manager))
    pm.set_nn_manager(nn_manager)

# Pipeline is defined, now we can connect to the device
<<<<<<< HEAD
with dai.Device(pm.pipeline.getOpenVINOVersion(), device_info, usb2Mode=conf.args.usb_speed == "usb2") as device:
=======
with dai.Device(pm.p.getOpenVINOVersion(), device_info, usb2Mode=conf.args.usb_speed == "usb2") as device:
    if device_info.desc.protocol == dai.XLinkProtocol.X_LINK_USB_VSC:
        print("USB Connection speed: {}".format(device.getUsbSpeed()))
>>>>>>> 042b36d0
    conf.adjustParamsToDevice(device)
    conf.adjustPreviewToOptions()
    if conf.lowBandwidth:
        pm.enableLowBandwidth()
    cap = cv2.VideoCapture(conf.args.video) if not conf.useCamera else None
    fps = FPSHandler() if conf.useCamera else FPSHandler(cap)

    if conf.useCamera or conf.args.sync:
        pv = PreviewManager(display=conf.args.show, nn_source=conf.getModelSource(), colorMap=conf.getColorMap(),
                            dispMultiplier=conf.dispMultiplier, mouseTracker=True, lowBandwidth=conf.lowBandwidth,
                            scale=conf.args.scale, sync=conf.args.sync, fps_handler=fps)

        if conf.leftCameraEnabled:
            pm.create_left_cam(mono_res, conf.args.mono_fps, orientation=conf.args.camera_orientation.get(Previews.left.name),
                               xout=Previews.left.name in conf.args.show and (conf.getModelSource() != "left" or not conf.args.sync)
                               )
        if conf.rightCameraEnabled:
            pm.create_right_cam(mono_res, conf.args.mono_fps, orientation=conf.args.camera_orientation.get(Previews.right.name),
                                xout=Previews.right.name in conf.args.show and (conf.getModelSource() != "right" or not conf.args.sync)
                                )
        if conf.rgbCameraEnabled:
            pm.create_color_cam(nn_manager.input_size if conf.useNN else conf.previewSize, rgb_res, conf.args.rgb_fps, orientation=conf.args.camera_orientation.get(Previews.color.name),
                                full_fov=not conf.args.disable_full_fov_nn, xout=Previews.color.name in conf.args.show  and (conf.getModelSource() != "color" or not conf.args.sync)
                                )

        if conf.useDepth:
            pm.create_depth(
                conf.args.disparity_confidence_threshold,
                conf.getMedianFilter(),
                conf.args.sigma,
                conf.args.stereo_lr_check,
                conf.args.lrc_threshold,
                conf.args.extended_disparity,
                conf.args.subpixel,
                useDepth=Previews.depth.name in conf.args.show or Previews.depth_raw.name in conf.args.show ,
                useDisparity=Previews.disparity.name in conf.args.show or Previews.disparity_color.name in conf.args.show,
                useRectifiedLeft=Previews.rectified_left.name in conf.args.show and (conf.getModelSource() != "rectified_left" or not conf.args.sync),
                useRectifiedRight=Previews.rectified_right.name in conf.args.show and (conf.getModelSource() != "rectified_right" or not conf.args.sync),
            )

        enc_manager = None
        if len(conf.args.encode) > 1:
            enc_manager = EncodingManager(conf.args.encode, conf.args.encode_output)
            enc_manager.create_encoders(pm)

    if len(conf.args.report) > 0:
        pm.create_system_logger()

    if conf.useNN:
        nn_pipeline = nn_manager.create_nn_pipeline(
            pipeline=pm.pipeline, nodes=pm.nodes, source=conf.getModelSource(),
            blob_path=blob_manager.getBlob(shaves=conf.shaves, openvino_version=nn_manager.openvino_version),
            use_depth=conf.useDepth, minDepth=conf.args.min_depth, maxDepth=conf.args.max_depth,
            sbbScaleFactor=conf.args.sbb_scale_factor, full_fov=not conf.args.disable_full_fov_nn,
            flip_detection=conf.getModelSource() in ("rectified_left", "rectified_right") and not conf.args.stereo_lr_check,
        )

        pm.add_nn(
            nn=nn_pipeline, sync=conf.args.sync, xout_nn_input=Previews.nn_input.name in conf.args.show,
            use_depth=conf.useDepth, xout_sbb=conf.args.spatial_bounding_box and conf.useDepth
        )

    # Start pipeline
    device.startPipeline(pm.pipeline)
    pm.create_default_queues(device)
    if conf.useNN:
        nn_manager.createQueues(device)

    sbb_out = device.getOutputQueue("sbb", maxSize=1, blocking=False) if conf.useNN and conf.args.spatial_bounding_box else None
    log_out = device.getOutputQueue("system_logger", maxSize=30, blocking=False) if len(conf.args.report) > 0 else None

    median_filters = cycle([item for name, item in vars(dai.MedianFilter).items() if name.startswith('KERNEL_') or name.startswith('MEDIAN_')])
    for med_filter in median_filters:
        # move the cycle to the current median filter
        if med_filter == pm._depthConfig.getMedianFilter():
            break

    if conf.useCamera:
        def create_queue_callback(queue_name):
            if queue_name in [Previews.disparity_color.name, Previews.disparity.name, Previews.depth.name, Previews.depth_raw.name]:
                Trackbars.create_trackbar('Disparity confidence', queue_name, DISP_CONF_MIN, DISP_CONF_MAX, conf.args.disparity_confidence_threshold,
                         lambda value: pm.update_depth_config(device, dct=value))
                if queue_name in [Previews.depth_raw.name, Previews.depth.name]:
                    Trackbars.create_trackbar('Bilateral sigma', queue_name, SIGMA_MIN, SIGMA_MAX, conf.args.sigma,
                             lambda value: pm.update_depth_config(device, sigma=value))
                if conf.args.stereo_lr_check:
                    Trackbars.create_trackbar('LR-check threshold', queue_name, LRCT_MIN, LRCT_MAX, conf.args.lrc_threshold,
                             lambda value: pm.update_depth_config(device, lrc_threshold=value))

        cameras = device.getConnectedCameras()
        if dai.CameraBoardSocket.LEFT in cameras and dai.CameraBoardSocket.RIGHT in cameras:
            pv.collect_calib_data(device)
        pv.create_queues(device, create_queue_callback)
        if enc_manager is not None:
            enc_manager.create_default_queues(device)
    elif conf.args.sync:
        host_out = device.getOutputQueue(Previews.nn_input.name, maxSize=1, blocking=False)

    seq_num = 0
    host_frame = None
    nn_data = []
    sbb_rois = []
    sbb_color = np.random.random(size=(256, 3))
    callbacks.on_setup(**locals())

    try:
        while True:
            fps.next_iter()
            callbacks.on_iter(**locals())
            if conf.useCamera:
                pv.prepare_frames(callback=callbacks.on_new_frame)
                if enc_manager is not None:
                    enc_manager.parse_queues()

                if sbb_out is not None:
                    sbb = sbb_out.tryGet()
                    if sbb is not None:
                        sbb_rois = sbb.getConfigData()
                    depth_frames = [pv.get(Previews.depth_raw.name), pv.get(Previews.depth.name)]
                    for depth_frame in depth_frames:
                        if depth_frame is None:
                            continue

                        for roi_data in sbb_rois:
                            roi = roi_data.roi.denormalize(depth_frame.shape[1], depth_frame.shape[0])
                            top_left = roi.topLeft()
                            bottom_right = roi.bottomRight()
                            # Display SBB on the disparity map
                            cv2.rectangle(depth_frame, (int(top_left.x), int(top_left.y)), (int(bottom_right.x), int(bottom_right.y)), sbb_color, cv2.FONT_HERSHEY_SCRIPT_SIMPLEX)
            else:
                read_correctly, raw_host_frame = cap.read()
                if not read_correctly:
                    break

                nn_manager.sendInputFrame(raw_host_frame, seq_num)
                seq_num += 1

                if not conf.args.sync:
                    host_frame = raw_host_frame
                fps.tick('host')

            if conf.useNN:
                in_nn = nn_manager.output_queue.tryGet()
                if in_nn is not None:
                    callbacks.on_nn(in_nn)
                    if not conf.useCamera and conf.args.sync:
                        host_frame = Previews.nn_input.value(host_out.get())
                    nn_data = nn_manager.decode(in_nn)
                    fps.tick('nn')

            if conf.useCamera:
                if conf.useNN:
                    nn_manager.draw(pv, nn_data)

                def show_frames_callback(frame, name):
                    fps.draw_fps(frame, name)
                    if name in [Previews.disparity_color.name, Previews.disparity.name, Previews.depth.name, Previews.depth_raw.name]:
                        h, w = frame.shape[:2]
                        text = "Median filter: {} [M]".format(pm._depthConfig.getMedianFilter().name.lstrip("KERNEL_").lstrip("MEDIAN_"))
                        cv2.putText(frame, text, (10, h - 10), cv2.FONT_HERSHEY_SIMPLEX, 0.5, 0, 4)
                        cv2.putText(frame, text, (10, h - 10), cv2.FONT_HERSHEY_SIMPLEX, 0.5, 255, 1)
                        return_frame = callbacks.on_show_frame(frame, name)
                        return return_frame if return_frame is not None else frame
                pv.show_frames(callback=show_frames_callback)
            elif host_frame is not None:
                debug_host_frame = host_frame.copy()
                if conf.useNN:
                    nn_manager.draw(debug_host_frame, nn_data)
                fps.draw_fps(debug_host_frame, "host")
                cv2.imshow("host", debug_host_frame)

            if log_out:
                logs = log_out.tryGetAll()
                for log in logs:
                    print_sys_info(log)

            key = cv2.waitKey(1)
            if key == ord('q'):
                break
            elif key == ord('m'):
                next_filter = next(median_filters)
                pm.update_depth_config(device, median=next_filter)
    finally:
        if conf.useCamera and enc_manager is not None:
            enc_manager.close()

if conf.args.report_file:
    report_file.close()

fps.print_status()
callbacks.on_teardown(**locals())<|MERGE_RESOLUTION|>--- conflicted
+++ resolved
@@ -137,13 +137,9 @@
     pm.set_nn_manager(nn_manager)
 
 # Pipeline is defined, now we can connect to the device
-<<<<<<< HEAD
 with dai.Device(pm.pipeline.getOpenVINOVersion(), device_info, usb2Mode=conf.args.usb_speed == "usb2") as device:
-=======
-with dai.Device(pm.p.getOpenVINOVersion(), device_info, usb2Mode=conf.args.usb_speed == "usb2") as device:
     if device_info.desc.protocol == dai.XLinkProtocol.X_LINK_USB_VSC:
         print("USB Connection speed: {}".format(device.getUsbSpeed()))
->>>>>>> 042b36d0
     conf.adjustParamsToDevice(device)
     conf.adjustPreviewToOptions()
     if conf.lowBandwidth:
