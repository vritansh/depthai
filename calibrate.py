#!/usr/bin/env python3
import traceback

import cv2
import sys
import copy
import platform
import signal
import subprocess
import json
import datetime
import csv
import time
import numpy as np
import os
from pathlib import Path
import shutil
from datetime import datetime
from argparse import ArgumentParser
import argparse

import depthai as dai
import depthai_helpers.calibration_utils as calibUtils

font = cv2.FONT_HERSHEY_SIMPLEX
debug = True
red = (255, 0, 0)
green = (0, 255, 0)


def create_blank(width, height, rgb_color=(0, 0, 0)):
    """Create new image(numpy array) filled with certain color in RGB"""
    # Create black blank image
    image = np.zeros((height, width, 3), np.uint8)

    # Since OpenCV uses BGR, convert the color first
    color = tuple(reversed(rgb_color))
    # Fill image with color
    image[:] = color

    return image


def parse_args():
    epilog_text = '''
    Captures and processes images for disparity depth calibration, generating a `<device id>.json` file or `depthai_calib.json`
    that should be loaded when initializing depthai. By default, captures one image for each of the 8 calibration target poses.

    Image capture requires the use of a printed OpenCV charuco calibration target applied to a flat surface(ex: sturdy cardboard).
    Default board size used in this script is 22x16. However you can send a customized one too.
    When taking photos, ensure enough amount of markers are visible and images are crisp. 
    The board does not need to fit within each drawn red polygon shape, but it should mimic the display of the polygon.

    If the calibration checkerboard corners cannot be found, the user will be prompted to try that calibration pose again.

    The script requires a RMS error < 1.0 to generate a calibration file. If RMS exceeds this threshold, an error is displayed.
    An average epipolar error of <1.5 is considered to be good, but not required. 

    Example usage:

    Run calibration with a checkerboard square size of 3.0cm and marker size of 2.5cm  on board config file DM2CAM:
    python3 calibrate.py -s 3.0 -ms 2.5 -brd DM2CAM

    Only run image processing only with same board setup. Requires a set of saved capture images:
    python3 calibrate.py -s 3.0 -ms 2.5 -brd DM2CAM -m process
    
    Delete all existing images before starting image capture:
    python3 calibrate.py -i delete
    '''
    parser = ArgumentParser(
        epilog=epilog_text, formatter_class=argparse.RawDescriptionHelpFormatter)
    parser.add_argument("-c", "--count", default=1, type=int, required=False,
                        help="Number of images per polygon to capture. Default: 1.")
    parser.add_argument("-s", "--squareSizeCm", type=float, required=True,
                        help="Square size of calibration pattern used in centimeters. Default: 2.0cm.")
    parser.add_argument("-ms", "--markerSizeCm", type=float, required=False,
                        help="Marker size in charuco boards.")
    parser.add_argument("-db", "--defaultBoard", default=False, action="store_true",
                        help="Calculates the -ms parameter automatically based on aspect ratio of charuco board in the repository")
    parser.add_argument("-nx", "--squaresX", default="11", type=int, required=False,
                        help="number of chessboard squares in X direction in charuco boards.")
    parser.add_argument("-ny", "--squaresY", default="8", type=int, required=False,
                        help="number of chessboard squares in Y direction in charuco boards.")
    parser.add_argument("-rd", "--rectifiedDisp", default=True, action="store_false",
                        help="Display rectified images with lines drawn for epipolar check")
    parser.add_argument("-drgb", "--disableRgb", default=False, action="store_true",
                        help="Disable rgb camera Calibration")
    parser.add_argument("-slr", "--swapLR", default=False, action="store_true",
                        help="Interchange Left and right camera port.")
    parser.add_argument("-m", "--mode", default=['capture', 'process'], nargs='*', type=str, required=False,
                        help="Space-separated list of calibration options to run. By default, executes the full 'capture process' pipeline. To execute a single step, enter just that step (ex: 'process').")
    parser.add_argument("-brd", "--board", default=None, type=str, required=True,
                        help="BW1097, BW1098OBC - Board type from resources/boards/ (not case-sensitive). "
                        "Or path to a custom .json board config. Mutually exclusive with [-fv -b -w]")
    parser.add_argument("-iv", "--invertVertical", dest="invert_v", default=False, action="store_true",
                        help="Invert vertical axis of the camera for the display")
    parser.add_argument("-ih", "--invertHorizontal", dest="invert_h", default=False, action="store_true",
                        help="Invert horizontal axis of the camera for the display")
    parser.add_argument("-ep", "--maxEpiploarError", default="1.0", type=float, required=False,
                        help="Sets the maximum epiploar allowed with rectification")
    parser.add_argument("-cm", "--cameraMode", default="perspective", type=str,
                        required=False, help="Choose between perspective and Fisheye")
    parser.add_argument("-rlp", "--rgbLensPosition", default=135, type=int,
                        required=False, help="Set the manual lens position of the camera for calibration")
    parser.add_argument("-fps", "--fps", default=30, type=int,
                        required=False, help="Set capture FPS for all cameras. Default: %(default)s")
    
    options = parser.parse_args()

    # Set some extra defaults, `-brd` would override them
    if options.markerSizeCm is None:
        if options.defaultBoard:
            options.markerSizeCm = options.squareSizeCm * 0.75
        else:
            raise argparse.ArgumentError(options.markerSizeCm, "-ms / --markerSizeCm needs to be provided (you can use -db / --defaultBoard if using calibration board from this repository or calib.io to calculate -ms automatically)")
    if options.squareSizeCm < 2.2:
        raise argparse.ArgumentTypeError("-s / --squareSizeCm needs to be greater than 2.2 cm")
        
    return options


class Main:
    output_scale_factor = 0.5
    polygons = None
    width = None
    height = None
    current_polygon = 0
    images_captured_polygon = 0
    images_captured = 0

    def __init__(self):
        self.args = parse_args()

        self.aruco_dictionary = cv2.aruco.Dictionary_get(
            cv2.aruco.DICT_4X4_1000)
        self.focus_value = self.args.rgbLensPosition
        if self.args.board:
            board_path = Path(self.args.board)
            if not board_path.exists():
                board_path = (Path(__file__).parent / 'resources/boards' / self.args.board.upper()).with_suffix('.json').resolve()
                if not board_path.exists():
                    raise ValueError(
                        'Board config not found: {}'.format(board_path))
            with open(board_path) as fp:
                self.board_config = json.load(fp)
        # TODO: set the total images
        # random polygons for count
        self.total_images = self.args.count * \
            len(calibUtils.setPolygonCoordinates(1000, 600))
        if debug:
            print("Using Arguments=", self.args)

        pipeline = self.create_pipeline()
        self.device = dai.Device(pipeline)

        self.left_camera_queue = self.device.getOutputQueue("left", 30, True)
        self.right_camera_queue = self.device.getOutputQueue("right", 30, True)
        if not self.args.disableRgb:
            self.rgb_camera_queue = self.device.getOutputQueue("rgb", 30, True)

    def is_markers_found(self, frame):
        marker_corners, _, _ = cv2.aruco.detectMarkers(
            frame, self.aruco_dictionary)
        print("Markers count ... {}".format(len(marker_corners)))
        return not (len(marker_corners) < self.args.squaresX*self.args.squaresY / 4)

    def test_camera_orientation(self, frame_l, frame_r):
        marker_corners_l, id_l, _ = cv2.aruco.detectMarkers(
            frame_l, self.aruco_dictionary)
        marker_corners_r, id_r, _ = cv2.aruco.detectMarkers(
            frame_r, self.aruco_dictionary)

        for i, left_id in enumerate(id_l):
            idx = np.where(id_r == left_id)
            print(idx)
            if idx[0].size == 0:
                continue
            for left_corner, right_corner in zip(marker_corners_l[i], marker_corners_r[idx[0][0]]):
                if left_corner[0][0] - right_corner[0][0] < 0:
                    return False
        return True

    def create_pipeline(self):
        pipeline = dai.Pipeline()

        cam_left = pipeline.createMonoCamera()
        cam_right = pipeline.createMonoCamera()

        xout_left = pipeline.createXLinkOut()
        xout_right = pipeline.createXLinkOut()

        if self.args.swapLR:
            cam_left.setBoardSocket(dai.CameraBoardSocket.RIGHT)
            cam_right.setBoardSocket(dai.CameraBoardSocket.LEFT)
        else:
            cam_left.setBoardSocket(dai.CameraBoardSocket.LEFT)
            cam_right.setBoardSocket(dai.CameraBoardSocket.RIGHT)
                
        cam_left.setResolution(
<<<<<<< HEAD
            dai.MonoCameraProperties.SensorResolution.THE_480_P)

        cam_right.setResolution(
            dai.MonoCameraProperties.SensorResolution.THE_480_P)
=======
            dai.MonoCameraProperties.SensorResolution.THE_800_P)
        cam_left.setFps(self.args.fps)

        cam_right.setResolution(
            dai.MonoCameraProperties.SensorResolution.THE_800_P)
        cam_right.setFps(self.args.fps)
>>>>>>> 2023166d

        xout_left.setStreamName("left")
        cam_left.out.link(xout_left.input)

        xout_right.setStreamName("right")
        cam_right.out.link(xout_right.input)

        if not self.args.disableRgb:
            rgb_cam = pipeline.createColorCamera()
            rgb_cam.setResolution(
                dai.ColorCameraProperties.SensorResolution.THE_4_K)
            rgb_cam.setInterleaved(False)
            rgb_cam.setBoardSocket(dai.CameraBoardSocket.RGB)
            rgb_cam.setIspScale(1, 3)
            rgb_cam.initialControl.setManualFocus(self.focus_value)
            rgb_cam.setFps(self.args.fps)

            xout_rgb_isp = pipeline.createXLinkOut()
            xout_rgb_isp.setStreamName("rgb")
            rgb_cam.isp.link(xout_rgb_isp.input)        

        return pipeline

    def parse_frame(self, frame, stream_name):
        if not self.is_markers_found(frame):
            print("Less markers found")
            return False

        filename = calibUtils.image_filename(
            stream_name, self.current_polygon, self.images_captured)
        cv2.imwrite("dataset/{}/{}".format(stream_name, filename), frame)
        print("py: Saved image as: " + str(filename))
        return True

    def show_info_frame(self):
        info_frame = np.zeros((600, 1000, 3), np.uint8)
        print("Starting image capture. Press the [ESC] key to abort.")
        print("Will take {} total images, {} per each polygon.".format(
            self.total_images, self.args.count))

        def show(position, text):
            cv2.putText(info_frame, text, position,
                        cv2.FONT_HERSHEY_SIMPLEX, 1.0, (0, 255, 0))

        show((25, 100), "Information about image capture:")
        show((25, 160), "Press the [ESC] key to abort.")
        show((25, 220), "Press the [spacebar] key to capture the image.")
        show((25, 300), "Polygon on the image represents the desired chessboard")
        show((25, 340), "position, that will provide best calibration score.")
        show((25, 400), "Will take {} total images, {} per each polygon.".format(
            self.total_images, self.args.count))
        show((25, 550), "To continue, press [spacebar]...")

        cv2.imshow("info", info_frame)
        while True:
            key = cv2.waitKey(1)
            if key == ord(" "):
                cv2.destroyAllWindows()
                return
            elif key == 27 or key == ord("q"):  # 27 - ESC
                cv2.destroyAllWindows()
                raise SystemExit(0)

    def show_failed_capture_frame(self):
        width, height = int(
            self.width * self.output_scale_factor), int(self.height * self.output_scale_factor)
        info_frame = np.zeros((height, width, 3), np.uint8)
        print("py: Capture failed, unable to find chessboard! Fix position and press spacebar again")

        def show(position, text):
            cv2.putText(info_frame, text, position,
                        cv2.FONT_HERSHEY_TRIPLEX, 0.7, (0, 255, 0))

        show((50, int(height / 2 - 40)),
             "Capture failed, unable to find chessboard!")
        show((60, int(height / 2 + 40)), "Fix position and press spacebar again")

        # cv2.imshow("left", info_frame)
        # cv2.imshow("right", info_frame)
        cv2.imshow("left + rgb + right", info_frame)
        cv2.waitKey(2000)

    def show_failed_orientation(self):
        width, height = int(
            self.width * self.output_scale_factor), int(self.height * self.output_scale_factor)
        info_frame = np.zeros((height, width, 3), np.uint8)
        print("py: Capture failed, Swap the camera's ")

        def show(position, text):
            cv2.putText(info_frame, text, position,
                        cv2.FONT_HERSHEY_TRIPLEX, 0.7, (0, 255, 0))

        show((60, int(height / 2 - 40)), "Calibration failed, ")
        show((60, int(height / 2)), "Device might be held upside down!")
        show((60, int(height / 2)), "Or ports connected might be inverted!")
        show((60, int(height / 2 + 40)), "Fix orientation")
        show((60, int(height / 2 + 80)), "and start again")

        # cv2.imshow("left", info_frame)
        # cv2.imshow("right", info_frame)
        cv2.imshow("left + right", info_frame)
        cv2.waitKey(0)
        raise Exception(
            "Calibration failed, Camera Might be held upside down. start again!!")

    def capture_images(self):
        finished = False
        capturing = False
        captured_left = False
        captured_right = False
        captured_color = False
        tried_left = False
        tried_right = False
        tried_color = False
        recent_left = None
        recent_right = None
        recent_color = None
        # with self.get_pipeline() as pipeline:
        while not finished:
            current_left  = self.left_camera_queue.tryGet()
            current_right = self.right_camera_queue.tryGet()
            if not self.args.disableRgb:
                current_color = self.rgb_camera_queue.tryGet()
            else:
                current_color = None
            # recent_left = left_frame.getCvFrame()
            # recent_color = cv2.cvtColor(rgb_frame.getCvFrame(), cv2.COLOR_BGR2GRAY)
            if not current_left is None:
                recent_left = current_left
            if not current_right is None:
                recent_right = current_right
            if not current_color is None:
                recent_color = current_color

            if recent_left is None or recent_right is None or (recent_color is None and not self.args.disableRgb):
                print("Continuing...")
                continue

            recent_frames = [('left', recent_left), ('right', recent_right)]
            if not self.args.disableRgb:
                recent_frames.append(('rgb', recent_color))

            key = cv2.waitKey(1)
            if key == 27 or key == ord("q"):
                print("py: Calibration has been interrupted!")
                raise SystemExit(0)
            elif key == ord(" "):
                if debug:
                    print("setting capture true------------------------")
                capturing = True


            frame_list = []
            # left_frame = recent_left.getCvFrame()
            # rgb_frame = recent_color.getCvFrame()

            for packet in recent_frames:
                frame = packet[1].getCvFrame()
                # print(packet[0])
                # frame = cv2.cvtColor(frame, cv2.COLOR_GRAY2RGB)
                if packet[0] == 'rgb':
                    frame = cv2.cvtColor(frame, cv2.COLOR_BGR2GRAY)
                # print(frame.shape)
                if self.polygons is None:
                    self.height, self.width = frame.shape
                    print(self.height, self.width)
                    self.polygons = calibUtils.setPolygonCoordinates(
                        self.height, self.width)

                # if debug:
                #     print("Timestamp difference ---> l & rgb")
                lrgb_time = 0
                if not self.args.disableRgb:
                    lrgb_time = min([abs((recent_left.getTimestamp() - recent_color.getTimestamp()).microseconds), abs((recent_color.getTimestamp() - recent_left.getTimestamp()).microseconds)])
                lr_time = min([abs((recent_left.getTimestamp() - recent_right.getTimestamp()).microseconds), abs((recent_right.getTimestamp() - recent_left.getTimestamp()).microseconds)])

                

                if capturing and lrgb_time < 30000 and lr_time < 30000:
                    print("Capturing  ------------------------ {}".format(packet[0]))
                    if packet[0] == 'left' and not tried_left:
                        captured_left = self.parse_frame(frame, packet[0])
                        tried_left = True
                        captured_left_frame = frame.copy()
                    elif packet[0] == 'rgb' and not tried_color and not self.args.disableRgb:
                        captured_color = self.parse_frame(frame, packet[0])
                        tried_color = True
                        captured_color_frame = frame.copy()
                    elif packet[0] == 'right' and not tried_right:
                        captured_right = self.parse_frame(frame, packet[0])
                        tried_right = True
                        captured_right_frame = frame.copy()
                else:
                    if debug:
                        if lrgb_time > 10000:
                            print("Timestamp difference --->L-RGB")
                            print(lrgb_time)
                        if lr_time > 30000:
                            print("Timestamp difference --->L-R")
                            print(lr_time)


                has_success = (packet[0] == "left" and captured_left) or (packet[0] == "right" and captured_right)  or \
                    (packet[0] == "rgb" and captured_color)

                if self.args.invert_v and self.args.invert_h:
                    frame = cv2.flip(frame, -1)
                elif self.args.invert_v:
                    frame = cv2.flip(frame, 0)
                elif self.args.invert_h:
                    frame = cv2.flip(frame, 1)

                cv2.putText(
                    frame,
                    "Polygon Position: {}. Captured {} of {} {} images".format(
                        self.current_polygon + 1, self.images_captured, self.total_images, packet[0]
                    ),
                    (0, 700), cv2.FONT_HERSHEY_TRIPLEX, 1.0, (255, 0, 0)
                )
                if self.polygons is not None:
                    cv2.polylines(
                        frame, np.array([self.polygons[self.current_polygon]]),
                        True, (0, 255, 0) if captured_left else (0, 0, 255), 4
                    )

                small_frame = cv2.resize(
                    frame, (0, 0), fx=self.output_scale_factor, fy=self.output_scale_factor)
                # cv2.imshow(packet.stream_name, small_frame)
                frame_list.append(small_frame)

                if self.args.disableRgb:
                    captured_color = True
                if captured_left and captured_right and captured_color:
                    print(f"Images captured --> {self.images_captured}")
                    if not self.images_captured:
                        if not self.test_camera_orientation(captured_left_frame, captured_right_frame):
                            self.show_failed_orientation()
                        # if not self.test_camera_orientation(captured_left_frame, captured_color_frame):
                        #     self.show_failed_orientation()

                    self.images_captured += 1
                    self.images_captured_polygon += 1
                    capturing = False
                    tried_left = False
                    tried_right = False
                    tried_color = False
                    captured_left = False
                    captured_right = False
                    captured_color = False
                elif tried_left and tried_right:
                    self.show_failed_capture_frame()
                    capturing = False
                    tried_left = False
                    tried_right = False
                    tried_color = False
                    captured_left = False
                    captured_right = False
                    captured_color = False
                    break

                if self.images_captured_polygon == self.args.count:
                    self.images_captured_polygon = 0
                    self.current_polygon += 1

                    if self.current_polygon == len(self.polygons):
                        finished = True
                        cv2.destroyAllWindows()
                        break
            
            combine_img = None
            if not self.args.disableRgb:
                frame_list[2] = np.pad(frame_list[2], ((40, 0), (0,0)), 'constant', constant_values=0)
                combine_img = np.hstack((frame_list[0], frame_list[1], frame_list[2]))
            else:
                combine_img = np.vstack((frame_list[0], frame_list[1]))
            cv2.imshow("left + rgb + right", combine_img)
            frame_list.clear()

    def calibrate(self):
        print("Starting image processing")
        cal_data = calibUtils.StereoCalibration()
        dest_path = str(Path('resources').absolute())
        self.args.cameraMode = 'perspective' # hardcoded for now
        try:
            epiploar_error, epiploar_error_rRgb, calibData = cal_data.calibrate(self.dataset_path, self.args.squareSizeCm,
                 self.args.markerSizeCm, self.args.squaresX, self.args.squaresY, self.args.cameraMode, not self.args.disableRgb, self.args.rectifiedDisp)
            if epiploar_error > self.args.maxEpiploarError:
                image = create_blank(900, 512, rgb_color=red)
                text = "High L-r epiploar_error: " + str(epiploar_error)
                cv2.putText(image, text, (10, 250), font, 2, (0, 0, 0), 2)
                text = "Requires Recalibration "
                cv2.putText(image, text, (10, 300), font, 2, (0, 0, 0), 2)

                cv2.imshow("Result Image", image)
                cv2.waitKey(0)
                print("Requires Recalibration.....!!")
                raise SystemExit(1)
            elif epiploar_error_rRgb is not None and epiploar_error_rRgb > self.args.maxEpiploarError:
                image = create_blank(900, 512, rgb_color=red)
                text = "High RGB-R epiploar_error: " + str(epiploar_error_rRgb)
                cv2.putText(image, text, (10, 250), font, 2, (0, 0, 0), 2)
                text = "Requires Recalibration "
                cv2.putText(image, text, (10, 300), font, 2, (0, 0, 0), 2)

                cv2.imshow("Result Image", image)
                cv2.waitKey(0)
                print("Requires Recalibration.....!!")
                raise SystemExit(1)

            left = dai.CameraBoardSocket.LEFT
            right = dai.CameraBoardSocket.RIGHT
            if self.args.swapLR:
                left = dai.CameraBoardSocket.RIGHT
                right = dai.CameraBoardSocket.LEFT

            calibration_handler = dai.CalibrationHandler()
            calibration_handler.setBoardInfo(self.board_config['board_config']['name'], self.board_config['board_config']['revision'])

            calibration_handler.setCameraIntrinsics(left, calibData[2], 640, 480)
            calibration_handler.setCameraIntrinsics(right, calibData[3], 640, 480)
            measuredTranslation = [
                -self.board_config['board_config']['left_to_right_distance_cm'], 0.0, 0.0]
            calibration_handler.setCameraExtrinsics(
                left, right, calibData[5], calibData[6], measuredTranslation)

            calibration_handler.setDistortionCoefficients(left, calibData[9] )
            calibration_handler.setDistortionCoefficients(right, calibData[10])

            calibration_handler.setFov(left, self.board_config['board_config']['left_fov_deg'])
            calibration_handler.setFov(right, self.board_config['board_config']['left_fov_deg'])

            calibration_handler.setStereoLeft(
                left, calibData[0])
            calibration_handler.setStereoRight(
                right, calibData[1])

            if not self.args.disableRgb:
                calibration_handler.setCameraIntrinsics(dai.CameraBoardSocket.RGB, calibData[4], 1920, 1080)
                calibration_handler.setDistortionCoefficients(dai.CameraBoardSocket.RGB, calibData[11])
                calibration_handler.setFov(dai.CameraBoardSocket.RGB, self.board_config['board_config']['rgb_fov_deg'])
                calibration_handler.setLensPosition(dai.CameraBoardSocket.RGB, self.focus_value)

                measuredTranslation = [
                    self.board_config['board_config']['left_to_rgb_distance_cm'], 0.0, 0.0]
                calibration_handler.setCameraExtrinsics(
                    right, dai.CameraBoardSocket.RGB, calibData[7], calibData[8], measuredTranslation)
            
            resImage = None
            if not self.device.isClosed():
                dev_info = self.device.getDeviceInfo()
                mx_serial_id = dev_info.getMxId()
                calib_dest_path = dest_path + '/' + mx_serial_id + '.json'
                calibration_handler.eepromToJsonFile(calib_dest_path)
                is_write_succesful = False
                
                try:
                    is_write_succesful = self.device.flashCalibration(
                        calibration_handler)
                except:
                    print("Writing in except...")
                    is_write_succesful = self.device.flashCalibration(
                        calibration_handler)
                if is_write_succesful:
                    resImage = create_blank(900, 512, rgb_color=green)
                    text = "Calibration Succesful with"
                    cv2.putText(resImage, text, (10, 250),
                                font, 2, (0, 0, 0), 2)
                    text = "Epipolar error of " + str(epiploar_error)
                    cv2.putText(resImage, text, (10, 300),
                                font, 2, (0, 0, 0), 2)
                else:
                    resImage = create_blank(900, 512, rgb_color=red)
                    text = "EEprom Write Failed!! " + str(epiploar_error)
                    cv2.putText(resImage, text, (10, 250),
                                font, 2, (0, 0, 0), 2)
                    text = "Try recalibrating !!"
                    cv2.putText(resImage, text, (10, 300),
                                font, 2, (0, 0, 0), 2)
            else:
                calib_dest_path = dest_path + '/depthai_calib.json'
                # calibration_handler.eepromToJsonFile(calib_dest_path)
                resImage = create_blank(900, 512, rgb_color=red)
                text = "Calibratin succesful. " + str(epiploar_error)
                cv2.putText(resImage, text, (10, 250), font, 2, (0, 0, 0), 2)
                # text = "Device not found to write to EEPROM"
                # cv2.putText(resImage, text, (10, 300), font, 2, (0, 0, 0), 2)

            if resImage is not None:
                cv2.imshow("Result Image", resImage)
                cv2.waitKey(0)
        except AssertionError as e:
            print("[ERROR] " + str(e))
            raise SystemExit(1)

    def run(self):
        if 'capture' in self.args.mode:
            try:
                if Path('dataset').exists():
                    shutil.rmtree('dataset/')
                Path("dataset/left").mkdir(parents=True, exist_ok=True)
                Path("dataset/right").mkdir(parents=True, exist_ok=True)
                if not self.args.disableRgb:
                    Path("dataset/rgb").mkdir(parents=True, exist_ok=True)
            except OSError:
                traceback.print_exc()
                print("An error occurred trying to create image dataset directories!")
                raise SystemExit(1)
            self.show_info_frame()
            self.capture_images()
        self.dataset_path = str(Path("dataset").absolute())
        if 'process' in self.args.mode:
            self.calibrate()
        print('py: DONE.')


if __name__ == "__main__":
    Main().run()<|MERGE_RESOLUTION|>--- conflicted
+++ resolved
@@ -197,19 +197,12 @@
             cam_right.setBoardSocket(dai.CameraBoardSocket.RIGHT)
                 
         cam_left.setResolution(
-<<<<<<< HEAD
             dai.MonoCameraProperties.SensorResolution.THE_480_P)
+        cam_left.setFps(self.args.fps)
 
         cam_right.setResolution(
             dai.MonoCameraProperties.SensorResolution.THE_480_P)
-=======
-            dai.MonoCameraProperties.SensorResolution.THE_800_P)
-        cam_left.setFps(self.args.fps)
-
-        cam_right.setResolution(
-            dai.MonoCameraProperties.SensorResolution.THE_800_P)
         cam_right.setFps(self.args.fps)
->>>>>>> 2023166d
 
         xout_left.setStreamName("left")
         cam_left.out.link(xout_left.input)
