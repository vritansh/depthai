--- conflicted
+++ resolved
@@ -77,16 +77,10 @@
                         help="Horizontal field of view (HFOV) for the stereo cameras in [deg]. Default: 71.86deg.")
     parser.add_argument("-b", "--baseline", default=None, type=float,
                         help="Left/Right camera baseline in [cm]. Default: 9.0cm.")
-<<<<<<< HEAD
     parser.add_argument("-w", "--no-swap-lr", dest="swap_lr", default=None, action="store_false",
                         help="Do not swap the Left and Right cameras.")
-=======
-    parser.add_argument("-w", "--no-swap-lr", dest="swap_lr", default=True, action="store_false",
-                        help="Do not swap the Left and Right cameras. Default: True.")
-
     parser.add_argument("-debug", "--dev_debug", default=None, action='store_true',
                         help="Used by board developers for debugging.")
->>>>>>> 4f533667
     parser.add_argument("-iv", "--invert-vertical", dest="invert_v", default=False, action="store_true",
                         help="Invert vertical axis of the camera for the display")
     parser.add_argument("-ih", "--invert-horizontal", dest="invert_h", default=False, action="store_true",
