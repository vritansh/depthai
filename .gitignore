--- conflicted
+++ resolved
@@ -51,8 +51,5 @@
 *.mvcmd
 *.so
 *.prof
-<<<<<<< HEAD
-=======
 *.csv
->>>>>>> b5f4436d
 *.img