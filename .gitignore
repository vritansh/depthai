--- conflicted
+++ resolved
@@ -48,13 +48,10 @@
 *.mvcmd
 *.so
 *.prof
-<<<<<<< HEAD
 *.calib
-=======
 *.csv
 *.img
 .aux_wheels
 *.whl
 
-*.orig
->>>>>>> e3fe1d62
+*.orig