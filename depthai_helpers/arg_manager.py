--- conflicted
+++ resolved
@@ -86,10 +86,7 @@
     parser.add_argument("--openvino_version", type=str, choices=openvino_versions, help="Specify which OpenVINO version to use in the pipeline")
     parser.add_argument("--count", type=str, dest='count_label',
                         help="Count and display the number of specified objects on the frame. You can enter either the name of the object or its label id (number).")
-<<<<<<< HEAD
-    parser.add_argument('-usbs', '--usb_speed', type=str, default="usb3", choices=["usb2", "usb3"], help="Force USB communication speed. Default: %(default)s")
-=======
     parser.add_argument("-dev", "--device_id", type=str,
                         help="DepthAI MX id of the device to connect to. Use the word 'list' to show all devices and exit.")
->>>>>>> 6e37b68a
+    parser.add_argument('-usbs', '--usb_speed', type=str, default="usb3", choices=["usb2", "usb3"], help="Force USB communication speed. Default: %(default)s")
     return parser.parse_args()