import cv2
import glob
import os
import shutil
import numpy as np
import re
import time
import consts.resource_paths
import json

# Creates a set of 13 polygon coordinates
def setPolygonCoordinates(height, width):
    horizontal_shift = width//4
    vertical_shift = height//4

    margin = 60
    slope = 150

    p_coordinates = [
            [[margin,0], [margin,height], [width//2, height-slope], [width//2, slope]],
            [[horizontal_shift, 0], [horizontal_shift, height], [width//2 + horizontal_shift, height-slope], [width//2 + horizontal_shift, slope]],
            [[horizontal_shift*2-margin, 0], [horizontal_shift*2-margin, height], [width//2 + horizontal_shift*2-margin, height-slope], [width//2 + horizontal_shift*2-margin, slope]],

            [[margin,margin], [margin, height-margin], [width-margin, height-margin], [width-margin, margin]],

            [[width-margin, 0], [width-margin, height], [width//2, height-slope], [width//2, slope]],
            [[width-horizontal_shift, 0], [width-horizontal_shift, height], [width//2-horizontal_shift, height-slope], [width//2-horizontal_shift, slope]],
            [[width-horizontal_shift*2+margin, 0], [width-horizontal_shift*2+margin, height], [width//2-horizontal_shift*2+margin, height-slope], [width//2-horizontal_shift*2+margin, slope]],

            [[0,margin], [width, margin], [width-slope, height//2], [slope, height//2]],
            [[0,vertical_shift], [width, vertical_shift], [width-slope, height//2+vertical_shift], [slope, height//2+vertical_shift]],
            [[0,vertical_shift*2-margin], [width, vertical_shift*2-margin], [width-slope, height//2+vertical_shift*2-margin], [slope, height//2+vertical_shift*2-margin]],

            [[0,height-margin], [width, height-margin], [width-slope, height//2], [slope, height//2]],
            [[0,height-vertical_shift], [width, height-vertical_shift], [width-slope, height//2-vertical_shift], [slope, height//2-vertical_shift]],
            [[0,height-vertical_shift*2+margin], [width, height-vertical_shift*2+margin], [width-slope, height//2-vertical_shift*2+margin], [slope, height//2-vertical_shift*2+margin]]
        ]
    return p_coordinates

def getPolygonCoordinates(idx, p_coordinates):
    return p_coordinates[idx]

def getNumOfPolygons(p_coordinates):
    return len(p_coordinates)

# Filters polygons to just those at the given indexes.
def select_polygon_coords(p_coordinates,indexes):
    if indexes == None:
        # The default
        return p_coordinates
    else:
        print("Filtering polygons to those at indexes=",indexes)
        return [p_coordinates[i] for i in indexes]

def image_filename(stream_name,polygon_index,total_num_of_captured_images):
    return "{stream_name}_p{polygon_index}_{total_num_of_captured_images}.png".format(stream_name=stream_name,polygon_index=polygon_index,total_num_of_captured_images=total_num_of_captured_images)

def polygon_from_image_name(image_name):
    """Returns the polygon index from an image name (ex: "left_p10_0.png" => 10)"""
    return int(re.findall("p(\d+)",image_name)[0])

class StereoCalibration(object):
    """Class to Calculate Calibration and Rectify a Stereo Camera."""

    def __init__(self):
        """Class to Calculate Calibration and Rectify a Stereo Camera."""

    def calibrate(self, filepath, square_size, out_filepath, flags):
        """Function to calculate calibration for stereo camera."""
        start_time = time.time()
        # init object data
        self.objp = np.zeros((9 * 6, 3), np.float32)
        self.objp[:, :2] = np.mgrid[0:9, 0:6].T.reshape(-1, 2)
        for pt in self.objp:
            pt *= square_size

        # process images, detect corners, refine and save data
        self.process_images(filepath)

        # run calibration procedure and construct Homography and mesh
        self.stereo_calibrate_two_homography_calib()
        # save data to binary file

<<<<<<< HEAD
        # inv_H1 = np.linalg.inv(self.H1)
        # inv_H2 = np.linalg.inv(self.H2)

        # inv_H1_fp32 = inv_H1.astype(np.float32)
        # inv_H2_fp32 = inv_H2.astype(np.float32)
=======
>>>>>>> b5a8d1e0
        R1_fp32 = self.R1.astype(np.float32)
        R2_fp32 = self.R2.astype(np.float32)
        M1_fp32 = self.M1.astype(np.float32)
        M2_fp32 = self.M2.astype(np.float32)
        R_fp32  = self.R.astype(np.float32)
        T_fp32  = self.T.astype(np.float32)
<<<<<<< HEAD
        M3_fp32 = np.zeros((3,3), dtype = np.float32)
        R_rgb_fp32 = np.zeros((3,3), dtype = np.float32) 
        T_rgb_fp32 = np.zeros(3, dtype = np.float32)  
        d1_coeff_fp32 = self.d1[0].astype(np.float32)
        d2_coeff_fp32 = self.d2[0].astype(np.float32)
        d3_coeff_fp32 = np.zeros(14, dtype = np.float32) 
        
        # low_res = np.identity(3, dtype = np.float32)
        # low_res[0,0] = 0.5
        # low_res[1,1] = 0.5
        # print("right intriniscs 800")
        # print(self.M2)
        # print("left intriniscs 800")
        # print(self.M1)
        
        # self.show_rectified_images_two_calib(filepath, True)


        # self.M2[1,2] -=40 
        # self.M1[1,2] -=40 
        # print("right intriniscs 720")
        # print(self.M2)
        # print("left intriniscs 720")
        # print(self.M1)
        # self.H1 = np.matmul(np.matmul(self.M1, self.R1), np.linalg.inv(self.M1))
        # self.H2 = np.matmul(np.matmul(self.M1, self.R2), np.linalg.inv(self.M2))   
        # self.show_rectified_images_two_calib("dataset720", True)

        # self.M2[1,2] +=40 
        # self.M1[1,2] +=40 
        # print("right intriniscs 400")
        # self.M2 = np.matmul(low_res,self.M2)
        # print(np.matmul(low_res,self.M2))
        # print("left intriniscs 400")
        # self.M1 = np.matmul(low_res,self.M1)
        # print(np.matmul(low_res,self.M1))
        # self.H1 = np.matmul(np.matmul(self.M2, self.R1), np.linalg.inv(self.M1))
        # self.H2 = np.matmul(np.matmul(self.M2, self.R2), np.linalg.inv(self.M2))   
        # self.show_rectified_images_two_calib("dataset400", True)

        # self.test_img_vis(filepath)


        with open(out_filepath, "wb") as fp:
            fp.write(R1_fp32.tobytes()) # Rotation rectification goes to left camera
            fp.write(R2_fp32.tobytes()) # Rotation rectification goes to right camera
=======
        M3_fp32 = np.zeros((3, 3), dtype = np.float32)
        R_rgb_fp32 = np.identity(3, dtype = np.float32) 
        T_rgb_fp32 = np.zeros(3, dtype = np.float32)  
        d1_coeff_fp32 = self.d1.astype(np.float32)
        d2_coeff_fp32 = self.d2.astype(np.float32)
        d3_coeff_fp32 = np.zeros(14, dtype = np.float32)

        with open(out_filepath, "wb") as fp:
            fp.write(R1_fp32.tobytes()) # goes to left camera
            fp.write(R2_fp32.tobytes()) # goes to right camera
>>>>>>> b5a8d1e0
            fp.write(M1_fp32.tobytes()) # left camera intrinsics
            fp.write(M2_fp32.tobytes()) # right camera intrinsics
            fp.write(R_fp32.tobytes()) # Rotation matrix left -> right
            fp.write(T_fp32.tobytes()) # Translation vector left -> right
            fp.write(M3_fp32.tobytes()) # rgb camera intrinsics ## Currently a zero matrix
            fp.write(R_rgb_fp32.tobytes()) # Rotation matrix left -> rgb ## Currently Identity matrix
            fp.write(T_rgb_fp32.tobytes()) # Translation vector left -> rgb ## Currently vector of zeros
<<<<<<< HEAD
            fp.write(d1_coeff_fp32.tobytes()) # distortion coeff of left camaera
            fp.write(d2_coeff_fp32.tobytes()) # distortion coeff of right camaera
            fp.write(d3_coeff_fp32.tobytes()) # distortion coeff of rgb camaera
=======
            fp.write(d1_coeff_fp32.tobytes()) # distortion coeff of left camera
            fp.write(d2_coeff_fp32.tobytes()) # distortion coeff of right camera
            fp.write(d3_coeff_fp32.tobytes()) # distortion coeff of rgb camera - currently zeros

        if 0: # Print matrices, to compare with device data
            np.set_printoptions(suppress=True, precision=6)
            print("\nR1 (left)");  print(R1_fp32)
            print("\nR2 (right)"); print(R2_fp32)
            print("\nM1 (left)");  print(M1_fp32)
            print("\nM2 (right)"); print(M2_fp32)
            print("\nR");          print(R_fp32)
            print("\nT");          print(T_fp32)
            print("\nM3 (rgb)");   print(M3_fp32)

        if 0: # Print computed homography, to compare with device data
            np.set_printoptions(suppress=True, precision=6)
            for res_height in [800, 720, 400]:
                m1 = np.copy(M1_fp32)
                m2 = np.copy(M2_fp32)
                if res_height == 720:
                    m1[1,2] -= 40
                    m2[1,2] -= 40
                if res_height == 400:
                    m_scale = [[0.5,   0, 0],
                               [  0, 0.5, 0],
                               [  0,   0, 1]]
                    m1 = np.matmul(m_scale, m1)
                    m2 = np.matmul(m_scale, m2)
                h1 = np.matmul(np.matmul(m2, R1_fp32), np.linalg.inv(m1))
                h2 = np.matmul(np.matmul(m2, R2_fp32), np.linalg.inv(m2))
                h1 = np.linalg.inv(h1)
                h2 = np.linalg.inv(h2)
                print('\nHomography H1, H2 for height =', res_height)
                print(h1)
                print()
                print(h2)
>>>>>>> b5a8d1e0

        # self.create_save_mesh()
        
        # append specific flags to file
        with open(out_filepath, "ab") as fp:
            fp.write(bytearray(flags))

        print("Calibration file written to %s." % (out_filepath))
        print("\tTook %i seconds to run image processing." % (round(time.time() - start_time, 2)))
        # show debug output for visual inspection
        print("\nRectifying dataset for visual inspection using Mesh")
        self.show_rectified_images_two_calib(filepath, False)
        print("\nRectifying dataset for visual inspection using Two Homography")
        self.show_rectified_images_two_calib(filepath, True)

    def process_images(self, filepath):
        """Read images, detect corners, refine corners, and save data."""
        # Arrays to store object points and image points from all the images.
        self.objpoints = []  # 3d point in real world space
        self.imgpoints_l = []  # 2d points in image plane.
        self.imgpoints_r = []  # 2d points in image plane.
        self.calib_successes = [] # polygon ids of left/right image sets with checkerboard corners.

        images_left = glob.glob(filepath + "/left/*")
        images_right = glob.glob(filepath + "/right/*")
        images_left.sort()
        images_right.sort()

        print("\nAttempting to read images for left camera from dir: " +
              filepath + "/left/")
        print("Attempting to read images for right camera from dir: " +
              filepath + "/right/")

        assert len(images_left) != 0, "ERROR: Images not read correctly, check directory"
        assert len(images_right) != 0, "ERROR: Images not read correctly, check directory"

        self.temp_img_r_point_list = []
        self.temp_img_l_point_list = []

        for image_left, image_right in zip(images_left, images_right):
            img_l = cv2.imread(image_left, 0)
            img_r = cv2.imread(image_right, 0)


            assert img_l is not None, "ERROR: Images not read correctly"
            assert img_r is not None, "ERROR: Images not read correctly"

            print("Finding chessboard corners for %s and %s..." % (os.path.basename(image_left), os.path.basename(image_right)))
            start_time = time.time()

            # Find the chess board corners
            flags = 0
            flags |= cv2.CALIB_CB_ADAPTIVE_THRESH
            flags |= cv2.CALIB_CB_NORMALIZE_IMAGE
            ret_l, corners_l = cv2.findChessboardCorners(img_l, (9, 6), flags)
            ret_r, corners_r = cv2.findChessboardCorners(img_r, (9, 6), flags)

            # termination criteria
            self.criteria = (cv2.TERM_CRITERIA_MAX_ITER +
                             cv2.TERM_CRITERIA_EPS, 30, 0.001)

            # if corners are found in both images, refine and add data
            if ret_l and ret_r:
                self.objpoints.append(self.objp)
                rt = cv2.cornerSubPix(img_l, corners_l, (5, 5),
                                      (-1, -1), self.criteria)
                self.imgpoints_l.append(corners_l)
                rt = cv2.cornerSubPix(img_r, corners_r, (5, 5),
                                      (-1, -1), self.criteria)
                self.imgpoints_r.append(corners_r)
                self.temp_img_l_point_list.append([corners_l])
                self.temp_img_r_point_list.append([corners_r])
                self.calib_successes.append(polygon_from_image_name(image_left))
                print("\t[OK]. Took %i seconds." % (round(time.time() - start_time, 2)))
            else:
                print("\t[ERROR] - Corners not detected. Took %i seconds." % (round(time.time() - start_time, 2)))

            self.img_shape = img_r.shape[::-1]
        print(str(len(self.objpoints)) + " of " + str(len(images_left)) +
              " images being used for calibration")
        self.ensure_valid_images()

    def ensure_valid_images(self):
        """
        Ensures there is one set of left/right images for each polygon. If not, raises an raises an
        AssertionError with instructions on re-running calibration for the invalid polygons.
        """
        expected_polygons = len(setPolygonCoordinates(1000,600)) # inseted values are placeholders
        unique_calib_successes = set(self.calib_successes)
        if len(unique_calib_successes) != expected_polygons:
            valid = set(np.arange(0,expected_polygons))
            missing = valid - unique_calib_successes
            arg_value = ' '.join(map(str, missing))
            raise AssertionError("Missing valid image sets for %i polygons. Re-run calibration with the\n'-p %s' argument to re-capture images for these polygons." % (len(missing), arg_value))
        else:
            return True
    
    def stereo_calibrate(self):
        """Calibrate camera and construct Homography."""
        # init camera calibrations
        rt, self.M1, self.d1, self.r1, self.t1 = cv2.calibrateCamera(
            self.objpoints, self.imgpoints_l, self.img_shape, None, None)
        rt, self.M2, self.d2, self.r2, self.t2 = cv2.calibrateCamera(
            self.objpoints, self.imgpoints_r, self.img_shape, None, None)

        # config
        flags = 0
        #flags |= cv2.CALIB_FIX_ASPECT_RATIO
        flags |= cv2.CALIB_USE_INTRINSIC_GUESS
        #flags |= cv2.CALIB_SAME_FOCAL_LENGTH
        #flags |= cv2.CALIB_ZERO_TANGENT_DIST
        flags |= cv2.CALIB_RATIONAL_MODEL
        #flags |= cv2.CALIB_FIX_K1
        #flags |= cv2.CALIB_FIX_K2
        #flags |= cv2.CALIB_FIX_K3
        #flags |= cv2.CALIB_FIX_K4
        #flags |= cv2.CALIB_FIX_K5
        #flags |= cv2.CALIB_FIX_K6
        stereocalib_criteria = (cv2.TERM_CRITERIA_COUNT +
                                cv2.TERM_CRITERIA_EPS, 100, 1e-5)

        # stereo calibration procedure
        ret, self.M1, self.d1, self.M2, self.d2, R, T, E, F = cv2.stereoCalibrate(
            self.objpoints, self.imgpoints_l, self.imgpoints_r,
            self.M1, self.d1, self.M2, self.d2, self.img_shape,
            criteria=stereocalib_criteria, flags=flags)

        assert ret < 1.0, "[ERROR] Calibration RMS error < 1.0 (%i). Re-try image capture." % (ret)
        print("[OK] Calibration successful w/ RMS error=" + str(ret))

        # construct Homography
        plane_depth = 40000000.0  # arbitrary plane depth 
        #TODO: Need to understand effect of plane_depth. Why does this improve some boards' cals?
        self.H = np.dot(self.M2, np.dot(R, np.linalg.inv(self.M1)))
        self.H /= self.H[2, 2]
        # rectify Homography for right camera
        disparity = (self.M1[0, 0] * T[0] / plane_depth)
        self.H[0, 2] -= disparity
        self.H = self.H.astype(np.float32)
        print("Rectifying Homography...")
        print(self.H)

    def stereo_calibrate_two_homography_calib(self):
        """Calibrate camera and construct Homography."""
        # init camera calibrations
        rt, self.M1, self.d1, self.r1, self.t1 = cv2.calibrateCamera(
            self.objpoints, self.imgpoints_l, self.img_shape, None, None)
        rt, self.M2, self.d2, self.r2, self.t2 = cv2.calibrateCamera(
            self.objpoints, self.imgpoints_r, self.img_shape, None, None)

        # config
        flags = 0
        #flags |= cv2.CALIB_FIX_ASPECT_RATIO
        flags |= cv2.CALIB_USE_INTRINSIC_GUESS
        #flags |= cv2.CALIB_SAME_FOCAL_LENGTH
        #flags |= cv2.CALIB_ZERO_TANGENT_DIST
        flags |= cv2.CALIB_RATIONAL_MODEL
        #flags |= cv2.CALIB_FIX_K1
        #flags |= cv2.CALIB_FIX_K2
        #flags |= cv2.CALIB_FIX_K3
        #flags |= cv2.CALIB_FIX_K4
        #flags |= cv2.CALIB_FIX_K5
        #flags |= cv2.CALIB_FIX_K6
        #flags |= cv::CALIB_ZERO_TANGENT_DIST

        stereocalib_criteria = (cv2.TERM_CRITERIA_COUNT +
                                cv2.TERM_CRITERIA_EPS, 100, 1e-5)

        # stereo calibration procedure
        ret, self.M1, self.d1, self.M2, self.d2, self.R, self.T, E, F = cv2.stereoCalibrate(
            self.objpoints, self.imgpoints_l, self.imgpoints_r,
            self.M1, self.d1, self.M2, self.d2, self.img_shape,
            criteria=stereocalib_criteria, flags=flags)

        self.R1, self.R2, self.P1, self.P2, self.Q, validPixROI1, validPixROI2 = cv2.stereoRectify(
                                                                                                self.M1,
                                                                                                self.d1,
                                                                                                self.M2,
                                                                                                self.d2,
                                                                                                self.img_shape, self.R, self.T)

        self.H1 = np.matmul(np.matmul(self.M2, self.R1), np.linalg.inv(self.M1))
        self.H2 = np.matmul(np.matmul(self.M2, self.R2), np.linalg.inv(self.M2))                                                                                        


    def create_save_mesh(self): #, output_path):

        map_x_l, map_y_l = cv2.initUndistortRectifyMap(self.M1, self.d1, self.R1, self.M2, self.img_shape, cv2.CV_32FC1)
        map_x_r, map_y_r = cv2.initUndistortRectifyMap(self.M2, self.d2, self.R2, self.M2, self.img_shape, cv2.CV_32FC1)
        print("Distortion coeff left cam")
        print(self.d1)
        print("Distortion coeff right cam ")
        print(self.d2)

        # print(str(type(map_x_l)))
        # map_x_l.tofile(consts.resource_paths.left_mesh_fpath)
        # map_y_l.tofile(out_filepath)
        # map_x_r.tofile(out_filepath)
        # map_y_r.tofile(out_filepath)

        map_x_l_fp32 = map_x_l.astype(np.float32)
        map_y_l_fp32 = map_y_l.astype(np.float32)
        map_x_r_fp32 = map_x_r.astype(np.float32)
        map_y_r_fp32 = map_y_r.astype(np.float32)

        with open(consts.resource_paths.left_mesh_fpath, "ab") as fp:
            fp.write(map_x_l_fp32.tobytes())
            fp.write(map_y_l_fp32.tobytes())
        
        with open(consts.resource_paths.right_mesh_fpath, "ab") as fp:    
            fp.write(map_x_r_fp32.tobytes())
            fp.write(map_y_r_fp32.tobytes())
        
        print("shape of maps")
        print(map_x_l.shape)
        print(map_y_l.shape)
        print(map_x_r.shape)
        print(map_y_r.shape)
        


        # meshCellSize = 16
        # mesh_left = []
        # mesh_right = []

        # for y in range(map_x_l.shape[0] + 1):
        #     if y % meshCellSize == 0:
        #         row_left = []
        #         row_right = []
        #         for x in range(map_x_l.shape[1] + 1):
        #             if x % meshCellSize == 0:
        #                 if y == map_x_l.shape[0] and x == map_x_l.shape[1]:
        #                     row_left.append(map_y_l[y - 1, x - 1])
        #                     row_left.append(map_x_l[y - 1, x - 1])
        #                     row_right.append(map_y_r[y - 1, x - 1])
        #                     row_right.append(map_x_r[y - 1, x - 1])
        #                 elif y == map_x_l.shape[0]:
        #                     row_left.append(map_y_l[y - 1, x])
        #                     row_left.append(map_x_l[y - 1, x])
        #                     row_right.append(map_y_r[y - 1, x])
        #                     row_right.append(map_x_r[y - 1, x])
        #                 elif x == map_x_l.shape[1]:
        #                     row_left.append(map_y_l[y, x - 1])
        #                     row_left.append(map_x_l[y, x - 1])
        #                     row_right.append(map_y_r[y, x - 1])
        #                     row_right.append(map_x_r[y, x - 1])
        #                 else:
        #                     row_left.append(map_y_l[y, x])
        #                     row_left.append(map_x_l[y, x])
        #                     row_right.append(map_y_r[y, x])
        #                     row_right.append(map_x_r[y, x])
        #         if (map_x_l.shape[1] % meshCellSize) % 2 != 0:
        #                     row_left.append(0)
        #                     row_left.append(0)
        #                     row_right.append(0)
        #                     row_right.append(0)

        #         mesh_left.append(row_left)
        #         mesh_right.append(row_right)    
        
        # mesh_left = np.array(mesh_left)
        # mesh_right = np.array(mesh_right)
        # mesh_left.tofile(consts.resource_paths.left_mesh_fpath)
        # mesh_right.tofile(consts.resource_paths.right_mesh_fpath)

    def show_rectified_images_two_calib(self, dataset_dir, use_homo):
        images_left = glob.glob(dataset_dir + '/left/*.png')
        images_right = glob.glob(dataset_dir + '/right/*.png')
        images_left.sort()
        images_right.sort()
        assert len(images_left) != 0, "ERROR: Images not read correctly"
        assert len(images_right) != 0, "ERROR: Images not read correctly"

        if not use_homo:
            mapx_l, mapy_l = cv2.initUndistortRectifyMap(self.M1, self.d1, self.R1, self.P1, self.img_shape, cv2.CV_32FC1)
            mapx_r, mapy_r = cv2.initUndistortRectifyMap(self.M2, self.d2, self.R2, self.P2, self.img_shape, cv2.CV_32FC1)
            # mapx_l, mapy_l = self.rectify_map(self.M1, self.d1[0], self.R1)
            # mapx_r, mapy_r = self.rectify_map(self.M2, self.d2[0], self.R2)

        image_data_pairs = []
        for image_left, image_right in zip(images_left, images_right):
            # read images
            img_l = cv2.imread(image_left, 0)
            img_r = cv2.imread(image_right, 0)
            if not use_homo:
                img_l = cv2.remap(img_l, mapx_l, mapy_l, cv2.INTER_LINEAR)
                img_r = cv2.remap(img_r, mapx_r, mapy_r, cv2.INTER_LINEAR)
            else:
                # img_l = cv2.undistort(img_l, self.M1, self.d1, None, self.M1)
                # img_r = cv2.undistort(img_r, self.M2, self.d2, None, self.M2)

                # warp right image
                img_l = cv2.warpPerspective(img_l, self.H1, img_l.shape[::-1],
                                            cv2.INTER_CUBIC +
                                            cv2.WARP_FILL_OUTLIERS +
                                            cv2.WARP_INVERSE_MAP)
                
                img_r = cv2.warpPerspective(img_r, self.H2, img_r.shape[::-1],
                                            cv2.INTER_CUBIC +
                                            cv2.WARP_FILL_OUTLIERS +
                                            cv2.WARP_INVERSE_MAP)


            image_data_pairs.append((img_l, img_r))

        # compute metrics
        imgpoints_r = []
        imgpoints_l = []
        for image_data_pair in image_data_pairs:
            flags = 0
            flags |= cv2.CALIB_CB_ADAPTIVE_THRESH
            flags |= cv2.CALIB_CB_NORMALIZE_IMAGE
            flags |= cv2.CALIB_CB_FAST_CHECK
            ret_l, corners_l = cv2.findChessboardCorners(image_data_pair[0],
                                                         (9, 6), flags)
            ret_r, corners_r = cv2.findChessboardCorners(image_data_pair[1],
                                                         (9, 6), flags)

            # termination criteria
            self.criteria = (cv2.TERM_CRITERIA_MAX_ITER +
                             cv2.TERM_CRITERIA_EPS, 10, 0.05)

            # if corners are found in both images, refine and add data
            if ret_l and ret_r:
                rt = cv2.cornerSubPix(image_data_pair[0], corners_l, (5, 5),
                                      (-1, -1), self.criteria)
                rt = cv2.cornerSubPix(image_data_pair[1], corners_r, (5, 5),
                                      (-1, -1), self.criteria)
                imgpoints_l.extend(corners_l)
                imgpoints_r.extend(corners_r)
                # epi_error_sum = 0
                # for l_pt, r_pt in zip(corners_l, corners_r):
                #     epi_error_sum += abs(l_pt[0][1] - r_pt[0][1])
                
                # print("Average Epipolar Error per image on host: " + str(epi_error_sum / len(corners_l)))

        epi_error_sum = 0
        for l_pt, r_pt in zip(imgpoints_l, imgpoints_r):
            epi_error_sum += abs(l_pt[0][1] - r_pt[0][1])

        print("Average Epipolar Error: " + str(epi_error_sum / len(imgpoints_r)))

        for image_data_pair in image_data_pairs:
            img_concat = cv2.hconcat([image_data_pair[0], image_data_pair[1]])
            img_concat = cv2.cvtColor(img_concat, cv2.COLOR_GRAY2RGB)

            # draw epipolar lines for debug purposes
            line_row = 0
            while line_row < img_concat.shape[0]:
                cv2.line(img_concat,
                         (0, line_row), (img_concat.shape[1], line_row),
                         (0, 255, 0), 1)
                line_row += 30

            # show image
            print("Displaying Stereo Pair for visual inspection. Press the [ESC] key to exit.")
            while (1):
                cv2.imshow('Stereo Pair', img_concat)
                k = cv2.waitKey(33)
                if k == 32:  # Esc key to stop
                    break
                elif k == 27:
                    os._exit(0)
                    # raise SystemExit()
                elif k == -1:  # normally -1 returned,so don't print it
                    continue


    def rectify_map(self, M, d, R):
        fx = M[0,0]
        fy = M[1,1]
        u0 = M[0,2]
        v0 = M[1,2]
        # distortion coefficients
        print("distortion coeff")
        print(d)
        print(d.shape)
        k1 = d[0]
        k2 = d[1] 
        p1 = d[2] 
        p2 = d[3] 
        k3 = d[4] 
        s4 = d[11]
        k4 = d[5]
        k5 = d[6]
        k6 = d[7]
        s1 = d[8]
        s2 = d[9] 
        s3 = d[10]
        tauX = d[12] 
        tauY = d[13]


        
        matTilt = np.identity(3, dtype=np.float32)
        ir = np.linalg.inv(np.matmul(self.M2, R)) ## Change it to using LU
        # s_x = [] ## NOT USED
        # s_y = []
        # s_w = []
        # for i in range(8):
        #     s_x.append(ir[0,0] * i)
        #     s_y.append(ir[1,0] * i)
        #     s_w.append(ir[2,0] * i)
        map_x = np.zeros((800,1280),dtype=np.float32)
        map_y = np.zeros((800,1280),dtype=np.float32)

        for i in range(800):
            _x = i * ir[0,1] + ir[0,2]
            _y = i * ir[1,1] + ir[1,2]
            _w = i * ir[2,1] + ir[2,2]

            for j in range(1280):
                _x += ir[0,0]
                _y += ir[1,0]
                _w += ir[2,0]
                w = 1/_w
                x = _x * w
                y = _y * w

                x2 = x*x
                y2 = y*y
                r2 = x2  + y2
                _2xy = 2*x*y
                kr = (1 + ((k3*r2 + k2)*r2 + k1)*r2)/(1 + ((k6*r2 + k5)*r2 + k4)*r2)
                xd = (x*kr + p1*_2xy + p2*(r2 + 2*x2) + s1*r2+s2*r2*r2)
                yd = (y*kr + p1*(r2 + 2*y2) + p2*_2xy + s3*r2+s4*r2*r2)
                vec_3d = np.array([xd,yd,1]).reshape(3,1)
                vecTilt = np.matmul(matTilt, vec_3d);
                # Vec3d vecTilt = matTilt*cv::Vec3d(xd, yd, 1);
                invProj = 1./vecTilt[2] if vecTilt[2] else 1
                # double invProj = vecTilt(2) ? 1./vecTilt(2) : 1;
                # double u = fx*invProj*vecTilt(0) + u0;
                # double v = fy*invProj*vecTilt(1) + v0;    
                u = fx*invProj*vecTilt[0] + u0; # u0 and v0 is from the M1
                v = fy*invProj*vecTilt[1] + v0;                
                map_x[i,j] = u
                map_y[i,j] = v
        print("map built")
        return map_x, map_y


    def stereo_calibrate_two_homography_uncalib(self):
        """Calibrate camera and construct Homography."""
        # init camera calibrations
        rt, self.M1, self.d1, self.r1, self.t1 = cv2.calibrateCamera(
            self.objpoints, self.imgpoints_l, self.img_shape, None, None)
        rt, self.M2, self.d2, self.r2, self.t2 = cv2.calibrateCamera(
            self.objpoints, self.imgpoints_r, self.img_shape, None, None)

        # config
        flags = 0
        #flags |= cv2.CALIB_FIX_ASPECT_RATIO
        flags |= cv2.CALIB_USE_INTRINSIC_GUESS
        #flags |= cv2.CALIB_SAME_FOCAL_LENGTH
        #flags |= cv2.CALIB_ZERO_TANGENT_DIST
        flags |= cv2.CALIB_RATIONAL_MODEL
        #flags |= cv2.CALIB_FIX_K1
        #flags |= cv2.CALIB_FIX_K2
        #flags |= cv2.CALIB_FIX_K3
        #flags |= cv2.CALIB_FIX_K4
        #flags |= cv2.CALIB_FIX_K5
        #flags |= cv2.CALIB_FIX_K6
        stereocalib_criteria = (cv2.TERM_CRITERIA_COUNT +
                                cv2.TERM_CRITERIA_EPS, 100, 1e-5)

        # stereo calibration procedure
        ret, self.M1, self.d1, self.M2, self.d2, R, T, E, F = cv2.stereoCalibrate(
            self.objpoints, self.imgpoints_l, self.imgpoints_r,
            self.M1, self.d1, self.M2, self.d2, self.img_shape,
            criteria=stereocalib_criteria, flags=flags)

        assert ret < 1.0, "[ERROR] Calibration RMS error < 1.0 (%i). Re-try image capture." % (ret)
        print("[OK] Calibration successful w/ RMS error=" + str(ret))

        F_test, mask = cv2.findFundamentalMat(np.array(self.imgpoints_l).reshape(-1, 2),
                                   np.array(self.imgpoints_r).reshape(-1, 2),
                                   cv2.FM_RANSAC, 2) # try ransac and other methods too.

        res, self.H1, self.H2 = cv2.stereoRectifyUncalibrated(np.array(self.imgpoints_l).reshape(-1, 2),
                                                    np.array(self.imgpoints_r).reshape(-1, 2),
                                                    F_test,
                                                    self.img_shape, 2)

    def test_img_vis(self, dataset_dir):
        images_left = glob.glob(dataset_dir + '/left/*.png')
        images_right = glob.glob(dataset_dir + '/right/*.png')
        images_left.sort()
        images_right.sort()

        map1_l, map2_l = cv2.initUndistortRectifyMap(self.M1, self.d1, self.R1, self.M1, self.img_shape, cv2.CV_32FC1)
        map1_r, map2_r = cv2.initUndistortRectifyMap(self.M2, self.d2, self.R2, self.M2, self.img_shape, cv2.CV_32FC1)

        map1_l_review, map2_l_review = self.rectify_map(self.M1, self.d1[0], self.R1)
        map1_r_review, map2_r_review = self.rectify_map(self.M2, self.d2[0], self.R2)

        image_data_pairs = []
        for image_left, image_right in zip(images_left, images_right):

            img_l = cv2.imread(image_left, 0)
            img_r = cv2.imread(image_right, 0)

            img_l_cv2 = cv2.remap(img_l, map1_l, map2_l, cv2.INTER_CUBIC)
            img_r_cv2 = cv2.remap(img_r, map1_r, map2_r, cv2.INTER_CUBIC)

            img_l_review = cv2.remap(img_l, map1_l_review, map2_l_review, cv2.INTER_CUBIC)
            img_r_review = cv2.remap(img_r, map1_r_review, map2_r_review, cv2.INTER_CUBIC)
            img_concat = cv2.hconcat([img_l_review, img_l_cv2])
            img_concat = cv2.cvtColor(img_concat, cv2.COLOR_GRAY2RGB)
            while(1):
                cv2.imshow('Stereo Pair', img_concat)
                k = cv2.waitKey(33)
                if k == 32:    
                    break
                elif k == 27: # Esc key to stop
                    break
                    # raise SystemExit()
                elif k == -1:  # normally -1 returned,so don't print it
                    continue
            img_concat = cv2.hconcat([img_r_review, img_r_cv2])
            img_concat = cv2.cvtColor(img_concat, cv2.COLOR_GRAY2RGB)
            while(1):
                cv2.imshow('Stereo Pair', img_concat)
                k = cv2.waitKey(33)
                if k == 32:    
                    break
                elif k == 27: # Esc key to stop
                    break
                    # raise SystemExit()
                elif k == -1:  # normally -1 returned,so don't print it
                    continue


    def show_rectified_images_two_uncalib(self, dataset_dir):
        images_left = glob.glob(dataset_dir + '/left/*.png')
        images_right = glob.glob(dataset_dir + '/right/*.png')
        images_left.sort()
        images_right.sort()

        assert len(images_left) != 0, "ERROR: Images not read correctly"
        assert len(images_right) != 0, "ERROR: Images not read correctly"

        # H = np.fromfile(calibration_file, dtype=np.float32).reshape((3, 3))

        # print("Using Homography from file, with values: ")
        # print(H)

        # H1 = np.linalg.inv(H1)
        # H2 = np.linalg.inv(H2)
        R1 = np.matmul(np.matmul(np.linalg.inv(self.M1), self.H1), self.M1)
        R2 = np.matmul(np.matmul(np.linalg.inv(self.M2), self.H2), self.M2)
        img_l = cv2.imread(images_left[0], 0)
        map1_l, map2_l = cv2.initUndistortRectifyMap(self.M1, self.d1, R1, self.M1, self.img_shape, cv2.CV_32FC1)
        map1_r, map2_r = cv2.initUndistortRectifyMap(self.M2, self.d2, R2, self.M2, self.img_shape, cv2.CV_32FC1)



        image_data_pairs = []
        for image_left, image_right in zip(images_left, images_right):
            # read images
            img_l = cv2.imread(image_left, 0)
            img_r = cv2.imread(image_right, 0)
            # img_l = cv2.remap(img_l, map1_l, map2_l, cv2.INTER_CUBIC)
            # img_r = cv2.remap(img_r, map1_r, map2_r, cv2.INTER_CUBIC)

            # cv2.initUndistortRectifyMap(self.M1)


            # # warp right image
            img_l = cv2.warpPerspective(img_l, H1, img_l.shape[::-1],
                                        cv2.INTER_CUBIC +
                                        cv2.WARP_FILL_OUTLIERS +
                                        cv2.WARP_INVERSE_MAP)

            img_r = cv2.warpPerspective(img_r, H2, img_r.shape[::-1],
                                        cv2.INTER_CUBIC +
                                        cv2.WARP_FILL_OUTLIERS +
                                        cv2.WARP_INVERSE_MAP)


            image_data_pairs.append((img_l, img_r))

        # compute metrics
        imgpoints_r = []
        imgpoints_l = []
        for image_data_pair in image_data_pairs:
            flags = 0
            flags |= cv2.CALIB_CB_ADAPTIVE_THRESH
            flags |= cv2.CALIB_CB_NORMALIZE_IMAGE
            ret_l, corners_l = cv2.findChessboardCorners(image_data_pair[0],
                                                         (9, 6), flags)
            ret_r, corners_r = cv2.findChessboardCorners(image_data_pair[1],
                                                         (9, 6), flags)

            # termination criteria
            self.criteria = (cv2.TERM_CRITERIA_MAX_ITER +
                             cv2.TERM_CRITERIA_EPS, 30, 0.001)

            # if corners are found in both images, refine and add data
            if ret_l and ret_r:
                rt = cv2.cornerSubPix(image_data_pair[0], corners_l, (5, 5),
                                      (-1, -1), self.criteria)
                rt = cv2.cornerSubPix(image_data_pair[1], corners_r, (5, 5),
                                      (-1, -1), self.criteria)
                imgpoints_l.extend(corners_l)
                imgpoints_r.extend(corners_r)

        epi_error_sum = 0
        for l_pt, r_pt in zip(imgpoints_l, imgpoints_r):
            epi_error_sum += abs(l_pt[0][1] - r_pt[0][1])

        print("Average Epipolar Error: " + str(epi_error_sum / len(imgpoints_r)))

        for image_data_pair in image_data_pairs:
            img_concat = cv2.hconcat([image_data_pair[0], image_data_pair[1]])
            img_concat = cv2.cvtColor(img_concat, cv2.COLOR_GRAY2RGB)

            # draw epipolar lines for debug purposes
            line_row = 0
            while line_row < img_concat.shape[0]:
                cv2.line(img_concat,
                         (0, line_row), (img_concat.shape[1], line_row),
                         (0, 255, 0), 1)
                line_row += 30

            # show image
            print("Displaying Stereo Pair for visual inspection. Press the [ESC] key to exit.")
            while (1):
                cv2.imshow('Stereo Pair', img_concat)
                k = cv2.waitKey(33)
                if k == 32:  # Esc key to stop
                    break
                elif k == 27:
                    os._exit(0)
                    # raise SystemExit()
                elif k == -1:  # normally -1 returned,so don't print it
                    continue






    def show_rectified_images(self, dataset_dir, calibration_file):
        images_left = glob.glob(dataset_dir + '/left/*.png')
        images_right = glob.glob(dataset_dir + '/right/*.png')
        images_left.sort()
        images_right.sort()

        assert len(images_left) != 0, "ERROR: Images not read correctly"
        assert len(images_right) != 0, "ERROR: Images not read correctly"

        H = np.fromfile(calibration_file, dtype=np.float32).reshape((3, 3))

        print("Using Homography from file, with values: ")
        print(H)

        H = np.linalg.inv(H)
        image_data_pairs = []
        for image_left, image_right in zip(images_left, images_right):
            # read images
            img_l = cv2.imread(image_left, 0)
            img_r = cv2.imread(image_right, 0)

            # warp right image
            img_r = cv2.warpPerspective(img_r, H, img_r.shape[::-1],
                                        cv2.INTER_LINEAR +
                                        cv2.WARP_FILL_OUTLIERS +
                                        cv2.WARP_INVERSE_MAP)

            image_data_pairs.append((img_l, img_r))

        # compute metrics
        imgpoints_r = []
        imgpoints_l = []
        for image_data_pair in image_data_pairs:
            flags = 0
            flags |= cv2.CALIB_CB_ADAPTIVE_THRESH
            flags |= cv2.CALIB_CB_NORMALIZE_IMAGE
            ret_l, corners_l = cv2.findChessboardCorners(image_data_pair[0],
                                                         (9, 6), flags)
            ret_r, corners_r = cv2.findChessboardCorners(image_data_pair[1],
                                                         (9, 6), flags)

            # termination criteria
            self.criteria = (cv2.TERM_CRITERIA_MAX_ITER +
                             cv2.TERM_CRITERIA_EPS, 10, 0.05)

            # if corners are found in both images, refine and add data
            if ret_l and ret_r:
                rt = cv2.cornerSubPix(image_data_pair[0], corners_l, (5, 5),
                                      (-1, -1), self.criteria)
                rt = cv2.cornerSubPix(image_data_pair[1], corners_r, (5, 5),
                                      (-1, -1), self.criteria)
                imgpoints_l.extend(corners_l)
                imgpoints_r.extend(corners_r)
                epi_error_sum = 0
    

        epi_error_sum = 0
        for l_pt, r_pt in zip(imgpoints_l, imgpoints_r):
            epi_error_sum += abs(l_pt[0][1] - r_pt[0][1])

        print("Average Epipolar Error: " + str(epi_error_sum / len(imgpoints_r)))

        for image_data_pair in image_data_pairs:
            img_concat = cv2.hconcat([image_data_pair[0], image_data_pair[1]])
            img_concat = cv2.cvtColor(img_concat, cv2.COLOR_GRAY2RGB)

            # draw epipolar lines for debug purposes
            line_row = 0
            while line_row < img_concat.shape[0]:
                cv2.line(img_concat,
                         (0, line_row), (img_concat.shape[1], line_row),
                         (0, 255, 0), 1)
                line_row += 30

            # show image
            print("Displaying Stereo Pair for visual inspection. Press the [ESC] key to exit.")
            while(1):
                cv2.imshow('Stereo Pair', img_concat)
                k = cv2.waitKey(33)
                if k == 32:    # Esc key to stop
                    break
                elif k == 27:
                    os._exit(0)
                    # raise SystemExit()
                elif k == -1:  # normally -1 returned,so don't print it
                    continue<|MERGE_RESOLUTION|>--- conflicted
+++ resolved
@@ -81,70 +81,14 @@
         self.stereo_calibrate_two_homography_calib()
         # save data to binary file
 
-<<<<<<< HEAD
-        # inv_H1 = np.linalg.inv(self.H1)
-        # inv_H2 = np.linalg.inv(self.H2)
-
-        # inv_H1_fp32 = inv_H1.astype(np.float32)
-        # inv_H2_fp32 = inv_H2.astype(np.float32)
-=======
->>>>>>> b5a8d1e0
         R1_fp32 = self.R1.astype(np.float32)
         R2_fp32 = self.R2.astype(np.float32)
         M1_fp32 = self.M1.astype(np.float32)
         M2_fp32 = self.M2.astype(np.float32)
         R_fp32  = self.R.astype(np.float32)
         T_fp32  = self.T.astype(np.float32)
-<<<<<<< HEAD
-        M3_fp32 = np.zeros((3,3), dtype = np.float32)
-        R_rgb_fp32 = np.zeros((3,3), dtype = np.float32) 
-        T_rgb_fp32 = np.zeros(3, dtype = np.float32)  
-        d1_coeff_fp32 = self.d1[0].astype(np.float32)
-        d2_coeff_fp32 = self.d2[0].astype(np.float32)
-        d3_coeff_fp32 = np.zeros(14, dtype = np.float32) 
-        
-        # low_res = np.identity(3, dtype = np.float32)
-        # low_res[0,0] = 0.5
-        # low_res[1,1] = 0.5
-        # print("right intriniscs 800")
-        # print(self.M2)
-        # print("left intriniscs 800")
-        # print(self.M1)
-        
-        # self.show_rectified_images_two_calib(filepath, True)
-
-
-        # self.M2[1,2] -=40 
-        # self.M1[1,2] -=40 
-        # print("right intriniscs 720")
-        # print(self.M2)
-        # print("left intriniscs 720")
-        # print(self.M1)
-        # self.H1 = np.matmul(np.matmul(self.M1, self.R1), np.linalg.inv(self.M1))
-        # self.H2 = np.matmul(np.matmul(self.M1, self.R2), np.linalg.inv(self.M2))   
-        # self.show_rectified_images_two_calib("dataset720", True)
-
-        # self.M2[1,2] +=40 
-        # self.M1[1,2] +=40 
-        # print("right intriniscs 400")
-        # self.M2 = np.matmul(low_res,self.M2)
-        # print(np.matmul(low_res,self.M2))
-        # print("left intriniscs 400")
-        # self.M1 = np.matmul(low_res,self.M1)
-        # print(np.matmul(low_res,self.M1))
-        # self.H1 = np.matmul(np.matmul(self.M2, self.R1), np.linalg.inv(self.M1))
-        # self.H2 = np.matmul(np.matmul(self.M2, self.R2), np.linalg.inv(self.M2))   
-        # self.show_rectified_images_two_calib("dataset400", True)
-
-        # self.test_img_vis(filepath)
-
-
-        with open(out_filepath, "wb") as fp:
-            fp.write(R1_fp32.tobytes()) # Rotation rectification goes to left camera
-            fp.write(R2_fp32.tobytes()) # Rotation rectification goes to right camera
-=======
         M3_fp32 = np.zeros((3, 3), dtype = np.float32)
-        R_rgb_fp32 = np.identity(3, dtype = np.float32) 
+        R_rgb_fp32 = np.zeros((3, 3), dtype = np.float32) 
         T_rgb_fp32 = np.zeros(3, dtype = np.float32)  
         d1_coeff_fp32 = self.d1.astype(np.float32)
         d2_coeff_fp32 = self.d2.astype(np.float32)
@@ -153,7 +97,6 @@
         with open(out_filepath, "wb") as fp:
             fp.write(R1_fp32.tobytes()) # goes to left camera
             fp.write(R2_fp32.tobytes()) # goes to right camera
->>>>>>> b5a8d1e0
             fp.write(M1_fp32.tobytes()) # left camera intrinsics
             fp.write(M2_fp32.tobytes()) # right camera intrinsics
             fp.write(R_fp32.tobytes()) # Rotation matrix left -> right
@@ -161,11 +104,6 @@
             fp.write(M3_fp32.tobytes()) # rgb camera intrinsics ## Currently a zero matrix
             fp.write(R_rgb_fp32.tobytes()) # Rotation matrix left -> rgb ## Currently Identity matrix
             fp.write(T_rgb_fp32.tobytes()) # Translation vector left -> rgb ## Currently vector of zeros
-<<<<<<< HEAD
-            fp.write(d1_coeff_fp32.tobytes()) # distortion coeff of left camaera
-            fp.write(d2_coeff_fp32.tobytes()) # distortion coeff of right camaera
-            fp.write(d3_coeff_fp32.tobytes()) # distortion coeff of rgb camaera
-=======
             fp.write(d1_coeff_fp32.tobytes()) # distortion coeff of left camera
             fp.write(d2_coeff_fp32.tobytes()) # distortion coeff of right camera
             fp.write(d3_coeff_fp32.tobytes()) # distortion coeff of rgb camera - currently zeros
@@ -202,7 +140,6 @@
                 print(h1)
                 print()
                 print(h2)
->>>>>>> b5a8d1e0
 
         # self.create_save_mesh()
         
