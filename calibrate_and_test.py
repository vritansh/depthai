--- conflicted
+++ resolved
@@ -24,11 +24,7 @@
     args+="'"+arg+"' "
 
 calibrate_cmd = "python3 calibrate.py " + args
-<<<<<<< HEAD
-test_cmd = """python3 depthai-demo.py -co '{"streams": [{"name": "depth_sipp", "max_fps": 12.0}]}'"""
-=======
-test_cmd = """python3 depthai.py -co '{"streams": [{"name": "depth_raw", "max_fps": 12.0}]}'"""
->>>>>>> b9269957
+test_cmd = """python3 depthai-demo.py -co '{"streams": [{"name": "depth_raw", "max_fps": 12.0}]}'"""
 
 
 atexit.register(cleanup)
