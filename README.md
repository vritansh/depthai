# DepthAI Demo Program

This repo contains demo application, which can load different networks, create pipelines, record video, etc.

__Documentation is available at [https://docs.luxonis.com](https://docs.luxonis.com).__

## Python modules (Dependencies)

<<<<<<< HEAD
DepthAI Demo requires [numpy](https://numpy.org/), [opencv-python](https://pypi.org/project/opencv-python/) and [depthai](https://github.com/luxonis/depthai-api). 
To get the versions of these packages you need for the program, use pip: (Make sure pip is upgraded: `pip install -U pip`)
```
pip install -r requirements.txt
```
=======
DepthAI requites [numpy](https://numpy.org/) and [opencv-python](https://pypi.org/project/opencv-python/). To get the versions of these packages you need for DepthAI, use pip: `pip3 install -r requirements.txt`

Files with `.so` extension are the python modules:  
- `depthai.cpython-36m-x86_64-linux-gnu.so` built for Ubuntu 18.04 & Python 3.6  
- `depthai.cpython-37m-arm-linux-gnueabihf.so` built for Raspbian 10 & Python 3.7

For supporting other platforms, there is an option to build the python lib from sources by grabbing the [depthai-api](https://github.com/luxonis/depthai-api) submodule:

    git submodule update --init
    ./depthai-api/install_dependencies.sh # Only required in first build on a given system
    ./depthai-api/build_py_module.sh

When updating DepthAI on these platforms it is often necessary to run `./depthai-api/build_py_module.sh --clean` in order to build a new version of the depthai-api module for your chosen platform. 
>>>>>>> 0b172c2f

## Examples

`python3 test.py` - depth & CNN inference example  

## Conversion of existing trained models into Intel Movidius binary format

OpenVINO toolkit contains components which allow conversion of existing supported trained `Caffe` and `Tensorflow` models into Intel Movidius binary format through the Intermediate Representation (IR) format.

Example of the conversion:
1. First the `model_optimizer` tool will convert the model to IR format:  

       cd <path-to-openvino-folder>/deployment_tools/model_optimizer
       python3 mo.py --model_name ResNet50 --output_dir ResNet50_IR_FP16 --framework tf --data_type FP16 --input_model inference_graph.pb

    - The command will produce the following files in the `ResNet50_IR_FP16` directory:
        - `ResNet50.bin` - weights file;
        - `ResNet50.xml` - execution graph for the network;
        - `ResNet50.mapping` - mapping between layers in original public/custom model and layers within IR.
2. The weights (`.bin`) and graph (`.xml`) files produced above (or from the Intel Model Zoo) will be required for building a blob file,
with the help of the `myriad_compile` tool. When producing blobs, the following constraints must be applied:

       CMX-SLICES = 4 
       SHAVES = 4 
       INPUT-FORMATS = 8 
       OUTPUT-FORMATS = FP16/FP32 (host code for meta frame display should be updated accordingly)

    Example of command execution:

       <path-to-openvino-folder>/deployment_tools/inference_engine/lib/intel64/myriad_compile -m ./ResNet50.xml -o ResNet50.blob -ip U8 -VPU_MYRIAD_PLATFORM VPU_MYRIAD_2480 -VPU_NUMBER_OF_SHAVES 4 -VPU_NUMBER_OF_CMX_SLICES 4

## Reporting issues

We are actively developing the DepthAI framework, and it's crucial for us to know what kind of problems you are facing.  
If you run into a problem, please follow the steps below and email support@luxonis.com: 

1. Run `log_system_information.sh` and share the output from (`log_system_information.txt`).
2. Take a photo of a device you are using (or provide us a device model)
3. Describe the expected results; 
4. Describe the actual running results (what you see after started your script with DepthAI)
5. How you are using the DepthAI python API (code snippet, for example)
6. Console output<|MERGE_RESOLUTION|>--- conflicted
+++ resolved
@@ -6,27 +6,11 @@
 
 ## Python modules (Dependencies)
 
-<<<<<<< HEAD
 DepthAI Demo requires [numpy](https://numpy.org/), [opencv-python](https://pypi.org/project/opencv-python/) and [depthai](https://github.com/luxonis/depthai-api). 
-To get the versions of these packages you need for the program, use pip: (Make sure pip is upgraded: `pip install -U pip`)
+To get the versions of these packages you need for the program, use pip: (Make sure pip is upgraded: ` python3 -m pip install -U pip`)
 ```
-pip install -r requirements.txt
+python3 -m pip install -r requirements.txt 
 ```
-=======
-DepthAI requites [numpy](https://numpy.org/) and [opencv-python](https://pypi.org/project/opencv-python/). To get the versions of these packages you need for DepthAI, use pip: `pip3 install -r requirements.txt`
-
-Files with `.so` extension are the python modules:  
-- `depthai.cpython-36m-x86_64-linux-gnu.so` built for Ubuntu 18.04 & Python 3.6  
-- `depthai.cpython-37m-arm-linux-gnueabihf.so` built for Raspbian 10 & Python 3.7
-
-For supporting other platforms, there is an option to build the python lib from sources by grabbing the [depthai-api](https://github.com/luxonis/depthai-api) submodule:
-
-    git submodule update --init
-    ./depthai-api/install_dependencies.sh # Only required in first build on a given system
-    ./depthai-api/build_py_module.sh
-
-When updating DepthAI on these platforms it is often necessary to run `./depthai-api/build_py_module.sh --clean` in order to build a new version of the depthai-api module for your chosen platform. 
->>>>>>> 0b172c2f
 
 ## Examples
 
