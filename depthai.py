--- conflicted
+++ resolved
@@ -175,24 +175,6 @@
 
             x1, y1 = pt1
 
-<<<<<<< HEAD
-            cv2.rectangle(frame, pt1, pt2, (0, 0, 255))
-            
-            pt_t1 = x1, y1 + 20
-            cv2.putText(frame, labels[int(e[0]['label'])], pt_t1, cv2.FONT_HERSHEY_SIMPLEX, 0.5, (0, 0, 255), 2)
-
-            pt_t2 = x1, y1 + 40
-            cv2.putText(frame, '{:.2f}'.format(100*e[0]['confidence']) + ' %', pt_t2, cv2.FONT_HERSHEY_SIMPLEX, 0.5, (0, 0, 255))
-            if config['ai']['calc_dist_to_bb']:
-                pt_t3 = x1, y1 + 60
-                cv2.putText(frame, 'x:' '{:7.3f}'.format(e[0]['distance_x']) + ' m', pt_t3, cv2.FONT_HERSHEY_SIMPLEX, 0.5, (0, 0, 255))
-
-                pt_t4 = x1, y1 + 80
-                cv2.putText(frame, 'y:' '{:7.3f}'.format(e[0]['distance_y']) + ' m', pt_t4, cv2.FONT_HERSHEY_SIMPLEX, 0.5, (0, 0, 255))
-
-                pt_t5 = x1, y1 + 100
-                cv2.putText(frame, 'z:' '{:7.3f}'.format(e[0]['distance_z']) + ' m', pt_t5, cv2.FONT_HERSHEY_SIMPLEX, 0.5, (0, 0, 255))
-=======
             cv2.rectangle(frame, pt1, pt2, color)
             # Handles case where TensorEntry object label is out if range
             if e[0]['label'] > len(labels):
@@ -212,7 +194,6 @@
 
                     pt_t5 = x1, y1 + 100
                     cv2.putText(frame, 'z:' '{:7.3f}'.format(e[0]['distance_z']) + ' m', pt_t5, cv2.FONT_HERSHEY_SIMPLEX, 0.5, color)
->>>>>>> c3559d6a
     return frame
 
 def decode_age_gender_recognition(nnet_packet):
