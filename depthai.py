--- conflicted
+++ resolved
@@ -494,29 +494,23 @@
 t_start = time()
 frame_count = {}
 frame_count_prev = {}
-entries_prev = {}
+nnet_prev = {}
+nnet_prev["entries_prev"] = {}
+nnet_prev["nnet_source"] = {}
 for s in stream_names:
-<<<<<<< HEAD
     stream_windows = []
     if s == 'previewout':
         for cam in {'rgb', 'left', 'right'}:
-            entries_prev[cam] = []
+            nnet_prev["entries_prev"][cam] = []
+            nnet_prev["nnet_source"][cam] = []
             stream_windows.append(s + '-' + cam)
     else:
         stream_windows.append(s)
     for w in stream_windows:
         frame_count[w] = 0
         frame_count_prev[w] = 0
-=======
-    frame_count[s] = 0
-    frame_count_prev[s] = 0
-
-nnet_prev = {}
-nnet_prev["entries_prev"] = []
-nnet_prev["nnet_source"] = []
 
 tracklets = None
->>>>>>> 3e979833
 
 process_watchdog_timeout=10 #seconds
 def reset_process_wd():
@@ -542,12 +536,9 @@
             os._exit(10)
 
     for _, nnet_packet in enumerate(nnet_packets):
-<<<<<<< HEAD
-        entries_prev[nnet_packet.getMetadata().getCameraName()] = decode_nn(nnet_packet)
-=======
-        nnet_prev["nnet_source"] = nnet_packet
-        nnet_prev["entries_prev"] = decode_nn(nnet_packet)
->>>>>>> 3e979833
+        camera = nnet_packet.getMetadata().getCameraName()
+        nnet_prev["nnet_source"][camera] = nnet_packet
+        nnet_prev["entries_prev"][camera] = decode_nn(nnet_packet)
 
     for packet in data_packets:
         window_name = packet.stream_name
@@ -567,35 +558,24 @@
             data2 = packetData[2,:,:]
             frame = cv2.merge([data0, data1, data2])
 
-<<<<<<< HEAD
-            nn_frame = show_nn(entries_prev[camera], frame)
+            nn_frame = show_nn(nnet_prev["entries_prev"][camera], frame)
+            if enable_object_tracker and tracklets is not None:
+                nn_frame = show_tracklets(tracklets, nn_frame)
             cv2.putText(nn_frame, "fps: " + str(frame_count_prev[window_name]), (25, 50), cv2.FONT_HERSHEY_SIMPLEX, 1.0, (0, 0, 0))
             cv2.imshow(window_name, nn_frame)
-=======
-            nn_frame = show_nn(nnet_prev["entries_prev"], frame)
-            if enable_object_tracker and tracklets is not None:
-                nn_frame = show_tracklets(tracklets, nn_frame)
-            cv2.putText(nn_frame, "fps: " + str(frame_count_prev[packet.stream_name]), (25, 50), cv2.FONT_HERSHEY_SIMPLEX, 1.0, (0, 0, 0))
-            cv2.imshow('previewout', nn_frame)
->>>>>>> 3e979833
         elif packet.stream_name == 'left' or packet.stream_name == 'right' or packet.stream_name == 'disparity':
             frame_bgr = packetData
             cv2.putText(frame_bgr, packet.stream_name, (25, 25), cv2.FONT_HERSHEY_SIMPLEX, 1.0, (0, 0, 0))
             cv2.putText(frame_bgr, "fps: " + str(frame_count_prev[window_name]), (25, 50), cv2.FONT_HERSHEY_SIMPLEX, 1.0, (0, 0, 0))
             if args['draw_bb_depth']:
-<<<<<<< HEAD
                 if packet.stream_name == 'disparity':
                     camera = args['cnn_camera']
                     if camera == 'left_right':
                         camera = 'right'
                 else:
                     camera = packet.getMetadata().getCameraName()
-                show_nn(entries_prev[camera], frame_bgr, is_depth=True)
+                show_nn(nnet_prev["entries_prev"][camera], frame_bgr, is_depth=True)
             cv2.imshow(window_name, frame_bgr)
-=======
-                show_nn(nnet_prev["entries_prev"], frame_bgr, is_depth=True)
-            cv2.imshow(packet.stream_name, frame_bgr)
->>>>>>> 3e979833
         elif packet.stream_name.startswith('depth'):
             frame = packetData
 
@@ -615,16 +595,11 @@
                 cv2.putText(frame, "fps: " + str(frame_count_prev[window_name]), (25, 50), cv2.FONT_HERSHEY_SIMPLEX, 1.0, 255)
 
             if args['draw_bb_depth']:
-<<<<<<< HEAD
                 camera = args['cnn_camera']
                 if camera == 'left_right':
                     camera = 'right'
-                show_nn(entries_prev['right'], frame, is_depth=True)
+                show_nn(nnet_prev["entries_prev"][camera], frame, is_depth=True)
             cv2.imshow(window_name, frame)
-=======
-                show_nn(nnet_prev["entries_prev"], frame, is_depth=True)
-            cv2.imshow(packet.stream_name, frame)
->>>>>>> 3e979833
 
         elif packet.stream_name == 'jpegout':
             jpg = packetData
@@ -643,13 +618,9 @@
                 ' CSS:' + '{:6.2f}'.format(dict_['sensors']['temperature']['css']),
                 ' MSS:' + '{:6.2f}'.format(dict_['sensors']['temperature']['mss']),
                 ' UPA:' + '{:6.2f}'.format(dict_['sensors']['temperature']['upa0']),
-<<<<<<< HEAD
                 ' DSS:' + '{:6.2f}'.format(dict_['sensors']['temperature']['upa1']))
-=======
-                ' DSS:' + '{:6.2f}'.format(dict_['sensors']['temperature']['upa1']))            
         elif packet.stream_name == 'object_tracker':
             tracklets = packet.getObjectTracker()
->>>>>>> 3e979833
 
         frame_count[window_name] += 1
 
