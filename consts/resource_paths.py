--- conflicted
+++ resolved
@@ -16,14 +16,6 @@
 left_mesh_fpath       = relative_to_abs_path('../resources/mesh_left.calib')
 right_mesh_fpath      = relative_to_abs_path('../resources/mesh_right.calib')
 
-<<<<<<< HEAD
-=======
-right_map_x_fpath     = relative_to_abs_path('../resources/map_x_right.calib')
-right_map_y_fpath     = relative_to_abs_path('../resources/map_y_right.calib')
-left_map_x_fpath      = relative_to_abs_path('../resources/map_x_left.calib')
-left_map_y_fpath      = relative_to_abs_path('../resources/map_y_left.calib')
-
->>>>>>> 91b894b7
 nn_resource_path      = relative_to_abs_path('../resources/nn')+"/"
 blob_fpath            = relative_to_abs_path('../resources/nn/mobilenet-ssd/mobilenet-ssd.blob')
 blob_config_fpath     = relative_to_abs_path('../resources/nn/mobilenet-ssd/mobilenet-ssd.json')
